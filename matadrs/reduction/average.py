"""

Routine
-------

See Also
--------

References
----------

Examples
--------
"""

__all__ = ["copy_calibrated_files", "average_files", "average_folders", "average"]

import shutil
from pathlib import Path
from typing import Optional

from .avg_oifits import avg_oifits
from ..utils.plot import Plotter
from ..utils.tools import cprint, split_fits, get_fits_by_tag, get_execution_modes
from ..utils.options import OPTIONS
from ..mat_tools.libPostTools import mat_mergeByTplStart


HEADER_TO_REMOVE = [{'key': 'HIERARCH ESO INS BCD1 ID', 'value': ' '},
                    {'key': 'HIERARCH ESO INS BCD2 ID', 'value': ' '},
                    {'key': 'HIERARCH ESO INS BCD1 NAME', 'value': ' '},
                    {'key': 'HIERARCH ESO INS BCD2 NAME', 'value': ' '}]


def copy_calibrated_files(directory: Path, output_dir: Path) -> None:
    """Copies the bcd-calibrated files to the averaged directory.

    Parameters
    ----------
    directory : pathlib.Path
        The directory to be searched in.
    output_dir : pathlib.Path
        The directory to which the new files are saved to.
    """
    bcd_pip_file = get_fits_by_tag(directory, "CAL_INT_noBCD")[0]
    shutil.copy(str(bcd_pip_file), (output_dir / bcd_pip_file.name))

    bcd_files = get_fits_by_tag(directory, "BCD_CAL")
    for bcd_file in bcd_files:
        shutil.copy(str(bcd_file), (output_dir / bcd_file.name))


def average_files(directory: Path, file_type: str,
                  output_dir: Path, method: str) -> None:
    """Averages the unchopped (.fits)-files and the chopped (.fits)-files if
    given.

    Parameters
    ----------
    directory : pathlib.Path
        The directory to be searched in.
    file_type : str
        Either 'flux' or 'vis' for the flux and visibility calibration,
        respectively.
    output_dir : pathlib.Path
        The directory to which the new files are saved to.
    method: str
        The method of averaging the files.

    Notes
    -----
    This creates either one or two output files depending if there are only
    unchopped or also chopped files. The files' names are with either 'INT' or
    'INT_CHOPPED', respectively, and indicated that they are averaged by an
    'AVG' in their name.

    See also
    --------
    .avg_oifits.avg_oifits : Averaging for (.fits)-files.
    """
    if file_type == "flux":
        cprint("Averaging flux calibration...", "g")
        outfile_name = "TARGET_AVG_FLUX"
        unchopped_fits, chopped_fits = split_fits(directory, "TARGET_FLUX_CAL")
    else:
        cprint("Averaging visibility calibration...", "g")
        unchopped_fits, chopped_fits = split_fits(directory, "TARGET_CAL_INT_0")
        outfile_name = "TARGET_AVG_VIS"

    outfile_unchopped = output_dir / f"{outfile_name}_INT.fits"
    if method == "avg_oifits":
        avg_oifits(unchopped_fits, outfile_unchopped,
                   headerval=HEADER_TO_REMOVE, avg_func=OPTIONS["average.func"])
    else:
        merged_file_unchopped = mat_mergeByTplStart(
                fits_files=unchopped_fits, output_dir=str(output_dir), save=True)
        shutil.move(str(merged_file_unchopped), str(outfile_unchopped))

    if chopped_fits is not None:
        outfile_chopped = output_dir / f"{outfile_name}_INT_CHOPPED.fits"
        if method == "avg_oifits":
            avg_oifits(chopped_fits, outfile_chopped,
                       headerval=HEADER_TO_REMOVE, avg_func=OPTIONS["average.func"])
        else:
            merged_file_chopped = mat_mergeByTplStart(
                    fits_files=chopped_fits, output_dir=str(output_dir), save=True)
            shutil.move(str(merged_file_chopped), str(outfile_chopped))


<<<<<<< HEAD
def average_folders(calibrated_dir: Path, mode: str) -> None:
    """Iterates over the calibrated directories and averages their
    "RAW_INT"-files.
=======
def average_folders(calibrated_dir: Path, mode: str, method: str) -> None:
    """Iterates over the calibrated directories to.
>>>>>>> 3cbabf61

    Parameters
    ----------
    calibrated_dir : pathlib.Path
        The directory containing the calibration's products.
    mode : str, optional
        The mode in which the reduction is to be executed. Either 'coherent',
        'incoherent' or 'both'.
    method: str
        The method of averaging the files.
    """
    for directory in (calibrated_dir / "calib" / mode).glob("*.rb"):
        cprint(f"Averaging folder {directory.name}...", "g")
        cprint(f"{'':-^50}", "lg")

        folder_split = directory.name.split(".")
        folder_split[0] += "-AVG"
        new_folder = ".".join(folder_split)
        output_dir = calibrated_dir / "averaged" / mode / new_folder

        if not output_dir.exists():
            output_dir.mkdir(parents=True)

        average_files(directory, "flux", output_dir, method)
        average_files(directory, "vis", output_dir, method)
        copy_calibrated_files(directory, output_dir)

<<<<<<< HEAD
            cprint("Plotting averaged files...", "g")
            for fits_file in get_fits_by_tag(output_dir, "AVG"):
                plot_fits = Plotter(fits_file, save_path=output_dir)
                plot_fits.add_cphases().add_vis(corr_flux=True).add_vis2()
                plot_fits.plot(save=True, error=True)
            cprint(f"{'':-^50}", "lg")


# TODO: Implement overwrite
def average(calibrated_dir: Path,
            mode: Optional[str] = "both",
            overwrite: Optional[bool] = False) -> None:
    """Does the full averaging over all calibrated directories.

    Does it for all available band-directories ("lband", "nband") and depending
    on the given mode for either "coherent", "incoherent" mode or both.
=======
        cprint("Plotting averaged files...", "g")
        for fits_file in get_fits_by_tag(output_dir, "AVG"):
            plot_fits = Plotter(fits_file, save_path=output_dir)
            plot_fits.add_cphases().add_vis(corr_flux=True).add_vis2().plot(save=True, error=True)
        cprint(f"{'':-^50}", "lg")


# TODO: Implement overwrite
def averaging_pipeline(calibrated_dir: Path,
                       mode: Optional[str] = "both",
                       method: Optional[str] = "avg_oifits",
                       overwrite: Optional[bool] = False):
    """Does the full averaging for all of the calibrated directories
    subdirectories.
>>>>>>> 3cbabf61

    Parameters
    ----------
    calibrated_dir : pathlib.Path
        The directory containing the calibration's products.
    mode : str, optional
        The mode in which the reduction is to be executed. Either 'coherent',
        'incoherent' or 'both'.
    overwrite : bool, optional
        If 'True' overwrites present files from previous calibration.
    """
    for mode in get_execution_modes(mode)[0]:
        cprint("Averaging and BCD-calibration of"
               f" {calibrated_dir.name} with mode={mode}", "lp")
        cprint(f"{'':-^50}", "lg")
        average_folders(calibrated_dir, mode, method)
    cprint("Averaging done!", "lp")
    cprint(f"{'':-^50}", "lg")<|MERGE_RESOLUTION|>--- conflicted
+++ resolved
@@ -107,14 +107,8 @@
             shutil.move(str(merged_file_chopped), str(outfile_chopped))
 
 
-<<<<<<< HEAD
-def average_folders(calibrated_dir: Path, mode: str) -> None:
-    """Iterates over the calibrated directories and averages their
-    "RAW_INT"-files.
-=======
 def average_folders(calibrated_dir: Path, mode: str, method: str) -> None:
     """Iterates over the calibrated directories to.
->>>>>>> 3cbabf61
 
     Parameters
     ----------
@@ -142,24 +136,6 @@
         average_files(directory, "vis", output_dir, method)
         copy_calibrated_files(directory, output_dir)
 
-<<<<<<< HEAD
-            cprint("Plotting averaged files...", "g")
-            for fits_file in get_fits_by_tag(output_dir, "AVG"):
-                plot_fits = Plotter(fits_file, save_path=output_dir)
-                plot_fits.add_cphases().add_vis(corr_flux=True).add_vis2()
-                plot_fits.plot(save=True, error=True)
-            cprint(f"{'':-^50}", "lg")
-
-
-# TODO: Implement overwrite
-def average(calibrated_dir: Path,
-            mode: Optional[str] = "both",
-            overwrite: Optional[bool] = False) -> None:
-    """Does the full averaging over all calibrated directories.
-
-    Does it for all available band-directories ("lband", "nband") and depending
-    on the given mode for either "coherent", "incoherent" mode or both.
-=======
         cprint("Plotting averaged files...", "g")
         for fits_file in get_fits_by_tag(output_dir, "AVG"):
             plot_fits = Plotter(fits_file, save_path=output_dir)
@@ -174,7 +150,6 @@
                        overwrite: Optional[bool] = False):
     """Does the full averaging for all of the calibrated directories
     subdirectories.
->>>>>>> 3cbabf61
 
     Parameters
     ----------
