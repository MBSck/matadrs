import os
import shutil
from pathlib import Path
from typing import Optional, Tuple, List, Set

import astropy.units as u
import numpy as np
import pkg_resources
from astropy.time import Time
from astropy.table import Table
from astroquery.vizier import Vizier
from astropy.coordinates import SkyCoord

from ..mat_tools.libAutoPipeline import matisseType
from ..mat_tools.mat_autoPipeline import mat_autoPipeline
from ..utils.plot import Plotter
from ..utils.readout import ReadoutFits
from ..utils.tools import cprint, print_execution_time, \
    get_execution_modes, get_fits_by_tag, move

__all__ = ["get_readout_for_tpl_match", "get_tpl_starts", "in_catalog",
           "get_catalog_match", "prepare_catalogs", "set_script_arguments",
           "cleanup_reduction", "reduce_mode_and_band", "prepare_reduction",
           "reduce"]


CATALOG_DIR = Path(
    pkg_resources.resource_filename("matadrs", "data/catalogues"))
JSDC_V2_CATALOG = Vizier(catalog="II/346/jsdc_v2")
JSDC_CATALOG = CATALOG_DIR / "jsdc_v2_catalog_20170303.fits"
ADDITIONAL_CATALOG = CATALOG_DIR / "supplementary_catalog_202207.fits"

SPECTRAL_BINNING = {"low": [5, 7], "high_uts": [5, 38], "high_ats": [5, 98]}


def get_readout_for_tpl_match(raw_dir: Path, tpl_start: str) -> Path:
    """Gets the readout of a singular (.fits)-file matching the "tpl_start"
    (i.e, the starting time of the individual observations).

    Parameters
    ----------
    raw_dir : pathlib.Path
        The directory containing the raw-files.
    tpl_start : str
        The starting time of the observation.

    Returns
    -------
    fits_file : pathlib.Path
        A (.fits)-file matching the input "tpl_start".
    """
    for fits_file in raw_dir.glob("*.fits"):
        readout = ReadoutFits(fits_file)
        if tpl_start == readout.tpl_start:
            return readout
    raise FileNotFoundError(
        f"No file with matching tpl_start: '{tpl_start}' exists!")


def get_tpl_starts(raw_dir: Path) -> Set[str]:
    """Iterates through all files and gets their "tpl_start"
    (i.e, the starting time of the individual observations).

    Parameters
    ----------
    raw_dir : pathlib.Path
        The directory containing the raw-files.

    Returns
    -------
    tpl_starts : set of str
        The starting times of all the observations given by the raw-files.
    """
    return {ReadoutFits(fits_file).tpl_start
            for fits_file in raw_dir.glob("*.fits")}


def find_catalogs(calib_dir: Path) -> List[Path]:
    """Searches for JSDC-catalogs in the provided directory
    and returns their Paths.

    Parameters
    ----------
    calib_dir : pathlib.Path
        The directory containing the with the observation
        associated calibration files.

    Returns
    -------
    catalogs : list of pathlib.Path
        A list of the catalog's paths.
    """
    return [catalog for catalog in calib_dir.glob("*.fits") if
            matisseType(ReadoutFits(catalog).primary_header) == "JSDC_CAT"]


# TODO: Test if the times are correct -> None file check.
def remove_old_catalogs(catalog: Path, calib_dir: Path):
    """Checks if the latest catalog is already existing
    in the calibration directory and removes outdated iterations.

    Parameters
    ----------
    calib_dir : pathlib.Path
        The directory containing the with the observation
        associated calibration files.
    """
    newest_catalog_time = Time(ReadoutFits(catalog).primary_header["DATE"])\
        if "DATE" in ReadoutFits(catalog).primary_header else ""
    for readout in list(map(ReadoutFits, find_catalogs(calib_dir))):
        catalog_time = Time(readout.primary_header["DATE"])\
            if "DATE" in readout.primary_header else ""
        if (newest_catalog_time and catalog_time):
            if catalog_time < newest_catalog_time:
                cprint("Removing outdated catalog...", "g")
                os.remove(readout.fits_file)
        else:
            cprint("Removing unspecified catalog...", "g")
            os.remove(readout.fits_file)


def in_catalog(readout: ReadoutFits,
               radius: u.arcsec, catalog: Path) -> Optional[Path]:
    """Checks if calibrator is in the given supplementary catalog.

    Parameters
    ----------
    readout : readout.ReadoutFits
        A class wrapping a (.fits)-file, that reads out its information.
    radius : astropy.units.arcsec
        The radius in which targets are queried from the catalog.
    catlog : pathlib.Path
        The catalog which is to be queried from the catalog.

    Returns
    -------
    catalog : pathlib.Path, optional
        The catalog in which the object has been found in.
        Returns None if object not found.
    """
    table = Table().read(catalog)
    coords_catalog = SkyCoord(table["RAJ2000"], table["DEJ2000"],
                              unit=(u.hourangle, u.deg), frame="icrs")
    separation = readout.coords.separation(coords_catalog)
    if separation[np.nanargmin(separation)] < radius.to(u.deg):
        cprint(
            f"Calibrator '{readout.name}' found"
            " in supplementary catalog!", "g")
        return catalog
    cprint(f"Calibrator '{readout.name}' not found in any catalogs!"
           " No TF2 and the 'mat_cal_oifits'-recipe will fail", "r")
    return None


def get_catalog_match(readout: ReadoutFits,
                      radius: u.arcsec = 20*u.arcsec) -> Optional[Path]:
    """Checks if the given calibrator is contained in the 'jsdc_v2'-catalog.
    If otherwise searches the local, supplementary calibrator databases
    instead.

    If nothing is found returns None.

    Parameters
    ----------
    readout : readout.ReadoutFits
        A class wrapping a (.fits)-file, that reads out its information.
    radius : astropy.units.arcsec
        The radius in which targets are queried from the catalog.

    Returns
    -------
    catalog : pathlib.Path, optional
        The catalog in which the object has been found in.
    """
    match = JSDC_V2_CATALOG.query_region(readout.coords, radius=radius)
    if match:
        if len(match[0]) > 0:
            cprint(
                f"Calibrator '{match[0]['Name'][0]}'"
                " found in JSDC v2 catalog!", "y")
        return JSDC_CATALOG
    return in_catalog(readout.coords, radius=radius,
                      catalog=ADDITIONAL_CATALOG)


# NOTE: Is this function even necessary, it seems like the catalogs of the VLTI are
# anyways newer than the ones online -> Check with Jozsef and check multiple files
def prepare_catalogs(raw_dir: Path, calib_dir: Path, tpl_start: str) -> None:
    """Checks if the starting time given by "tpl_start" (i.e, the starting
    time of the individual observations) corresponds to the observation of
    a science target/calibrator and removes/prepares the un/needed catalogs.

    Parameters
    ----------
    raw_dir : pathlib.Path
        The direcotry containing the raw observation files.
    calib_dir : pathlib.Path
        The directory containing the with the observation
        associated calibration files.
    tpl_start : str
        The starting time of the observation.
    """
    readout = get_readout_for_tpl_match(raw_dir, tpl_start)
    if readout.is_calibrator():
        cprint(f"Calibrator '{readout.name}' detected!"
               f" Checking for catalog...", "g")
        catalog = get_catalog_match(readout)
        if catalog is not None:
            remove_old_catalogs(catalog, calib_dir)
            if not find_catalogs(calib_dir):
                cprint(f"Moving catalog to {calib_dir.name}...", "g")
                shutil.copy(catalog, calib_dir / catalog.name)
            else:
                cprint("Latest catalog already present!", "g")
    else:
        for catalog in calib_dir.glob("*catalog*"):
            os.remove(catalog)
        cprint(
            f"Science target '{readout.name}' detected! Removing catalogs...",
            "y")


def get_spectral_binning(raw_dir, tpl_start) -> List[int]:
    """Gets the spectral binning according to the integration times used in the
    observation.

    Parameters
    ----------
    raw_dir : pathlib.Path
        The directory containing the raw observation files.
    tpl_start : str
        The starting time of the individual observations.

    Returns
    -------
    spectral_binning : list of int
        The spectral binning corresponding to the resolution of the
        observation.
    """
    readout = get_readout_for_tpl_match(raw_dir, tpl_start)
    if readout.resolution == "high":
        resolution = f"{readout.resolution}_{readout.array_configuration}"
    else:
        resolution = readout.resolution
    return SPECTRAL_BINNING[resolution]


def set_script_arguments(mode: str) -> Tuple[str]:
    """Sets the arguments that are then passed to the
    "mat_autoPipeline" function.

    Parameters
    ----------
    raw_dir : pathlib.Path
        The directory containing the raw observation files.
    mode : str
        The mode in which the reduction is to be executed. Either 'coherent',
        'incoherent' or 'both'.
    tpl_start : str
        The starting time of the observation.

    Returns
    -------
    lband_params : str
        The additional arguments passed to the `mat_autoPipeline` for the L-band. For the
        rest of the arguments see the `mat_autoPipeline`-script.
    nband_params : str
        The additional arguments passed to the `mat_autoPipeline` for the N-band. For the
        rest of the arguments see the `mat_autoPipeline`-script.

    See Also
    --------
    ..mat_tools.mat_autoPipeline.mat_autoPipeline
        A wrapper around esorex to execute the MATISSE-pipeline.
    """
    coh = "/corrFlux=TRUE/coherentAlgo=2/" if mode == "coherent" else ""
    return coh, f"{coh}/useOpdMod=TRUE/"


def prepare_reduction(raw_dir: Path,
                      calib_dir: Path,
                      product_dir: Path,
                      overwrite: Optional[bool]) -> None:
    """Prepares the reduction by removing removing old product files and
    sorting the raw files by associated calibrations and observations.

    Parameters
    ----------
    raw_dir : pathlib.Path
        The direcotry containing the raw observation files.
    calib_dir : pathlib.Path
        The directory containing the with the observation
        associated calibration files.
    product_dir : pathlib.Path
        The directory to contain the reduced files.
    overwrite : bool, optional
        If toggled, overwrites any files from previous reductions.
    """
    if not product_dir.exists():
        product_dir.mkdir(parents=True)
    if not calib_dir.exists():
        calib_dir.mkdir(parents=True)

    cprint("Moving calibration files into 'calib_files' folders...", "g")
    for calibration_file in raw_dir.glob("M.*"):
        shutil.move(calibration_file, calib_dir / calibration_file.name)


def cleanup_reduction(product_dir: Path,
                      mode: str, band: str,
                      overwrite: Optional[bool]) -> None:
    """Moves the folders to their corresponding folders of structure
    "/mode/band" after the reduction has been finished and plots the
    (.fits)-files contained in them.

    Parameters
    ----------
    mode : str, optional
        The mode in which the reduction is to be executed. Either "coherent",
        "incoherent" or "both".
    band : str, optional
        The band in which the reduction is to be executed. Either "lband",
        "nband" or "both".
    overwrite : bool, optional
        If toggled, overwrites any files from previous reductions.
    """
    mode_and_band_dir = product_dir / mode / band
    if not mode_and_band_dir.exists():
        mode_and_band_dir.mkdir(parents=True)

    for reduced_folder in product_dir.glob("Iter1/*.rb"):
        cprint(f"Moving folder '{reduced_folder.name}'...", "g")
        move(reduced_folder, mode_and_band_dir, overwrite)

    # TODO: Remove this for loop? Maybe after properly implementing plotting?
    for reduced_folder in mode_and_band_dir.glob("*.rb"):
        cprint(f"Plotting files of folder {reduced_folder.name}...", "g")
        for fits_file in get_fits_by_tag(reduced_folder, "RAW_INT"):
            plot_fits = Plotter(fits_file,
                                save_path=mode_and_band_dir / reduced_folder.name)
            plot_fits.add_cphases().add_vis().add_vis2()
            plot_fits.plot(save=True, error=True)
    cprint(f"Finished reducing {band} in {mode}-mode", "lp")
    cprint(f"{'':-^50}", "lp")


def reduce_mode_and_band(raw_dir: Path, calib_dir: Path,
                         product_dir: Path, mode: bool,
<<<<<<< HEAD
                         band: str, tpl_start: str, overwrite: bool) -> None:
    """Reduces either the L- and/or the N-band data for either the "coherent"
    and/or "incoherent" setting for a single iteration/epoch.
=======
                         band: str, tpl_start: str,
                         ncores: int, overwrite: bool) -> None:
    """Reduces either the L- and/or the N-band data for either the 'coherent' and/or
    'incoherent' setting for a single iteration/epoch.
>>>>>>> 3cbabf61

    Notes
    -----
    Removes the old (.sof)-files to ensure proper reduction and then creates
    folders in the 'res_dir'-directory. After this, it starts the reduction
    with the specified settings.

    Parameters
    ----------
    raw_dir : pathlib.Path
        The direcotry containing the raw observation files.
    calib_dir : pathlib.Path
        The directory containing the with the observation
        associated calibration files.
    product_dir : pathlib.Path
        The directory to contain the reduced files.
    mode : str
        The mode in which the reduction is to be executed. Either "coherent",
        "incoherent" or "both".
    band : str
        The band in which the reduction is to be executed. Either "lband",
        "nband" or "both".
    tpl_star : str
        The starting time of observations.
    ncores : int, optional
        The number of cores used.
    overwrite : bool, optional
        If toggled, overwrites any files from previous reductions.
    """
    skip_L, skip_N = band == "nband", band == "lband"
    param_L, param_N = set_script_arguments(mode)
    spectral_binning = get_spectral_binning(raw_dir, tpl_start)
    prepare_catalogs(raw_dir, calib_dir, tpl_start)
    mat_autoPipeline(dirRaw=str(raw_dir), dirResult=str(product_dir),
                     dirCalib=str(calib_dir), tplstartsel=tpl_start,
                     nbCore=ncores, resol='', paramL=param_L, paramN=param_N,
                     overwrite=int(overwrite), maxIter=1, skipL=int(skip_L),
                     skipN=int(skip_N), spectralBinning=spectral_binning)
    cleanup_reduction(product_dir, mode, band, overwrite)


@print_execution_time
<<<<<<< HEAD
def reduce(raw_dir: Path, product_dir: Path,
           mode: Optional[str] = "both",
           band: Optional[str] = "both",
           overwrite: Optional[bool] = False) -> None:
    """Does the full reduction for all of the raw directories.
=======
def reduction_pipeline(raw_dir: Path,
                       product_dir: Path,
                       mode: Optional[str] = "both",
                       band: Optional[str] = "both",
                       ncores: Optional[int] = 6,
                       overwrite: Optional[bool] = False) -> None:
    """Runs the pipeline for the data reduction.
>>>>>>> 3cbabf61

    Parameters
    ----------
    raw_dir : pathlib.Path
        The directory containing the raw observation files.
    product_dir : pathlib.Path
        The directory to contain the reduced files.
    mode : str, optional
        The mode in which the reduction is to be executed. Either "coherent",
        "incoherent" or "both".
    band : str, optional
<<<<<<< HEAD
        The band in which the reduction is to be executed. Either "lband",
        "nband" or "both".
=======
        The band in which the reduction is to be executed. Either 'lband',
        'nband' or 'both'.
    ncores : int, optional
        The number of cores used.
>>>>>>> 3cbabf61
    overwrite : bool, optional
        If toggled, overwrites any files from previous reductions.

    Notes
    -----
    The reduction is executed on 6 cores in multiprocessing.
    """
    raw_dir = Path(raw_dir).resolve()
    product_dir = Path(product_dir / "reduced").resolve()
    calib_dir = raw_dir / "calib_files"
    modes, bands = get_execution_modes(mode, band)

    prepare_reduction(raw_dir, calib_dir, product_dir, overwrite)
    for tpl_start in sorted(list(get_tpl_starts(raw_dir))):
        cprint(f"{'':-^50}", "lg")
        cprint(f"Reducing data of tpl_start: {tpl_start}", "lp")
        for mode in modes:
            cprint(f"Processing the {mode} mode...", "lp")
            cprint(f"{'':-^50}", "lg")
            for band in bands:
                cprint(f"Processing the {band.title()}...", "lp")
                reduce_mode_and_band(raw_dir, calib_dir, product_dir,
<<<<<<< HEAD
                                     mode, band, tpl_start, overwrite)
    cprint(
        f"Finished reducing {', '.join(bands)} for {', '.join(modes)}-mode(s)",
        "lp")
=======
                                     mode, band, tpl_start, ncores, overwrite)
    cprint(f"Finished reducing {', '.join(bands)} for {', '.join(modes)}-mode(s)", "lp")
>>>>>>> 3cbabf61
<|MERGE_RESOLUTION|>--- conflicted
+++ resolved
@@ -346,16 +346,10 @@
 
 def reduce_mode_and_band(raw_dir: Path, calib_dir: Path,
                          product_dir: Path, mode: bool,
-<<<<<<< HEAD
-                         band: str, tpl_start: str, overwrite: bool) -> None:
-    """Reduces either the L- and/or the N-band data for either the "coherent"
-    and/or "incoherent" setting for a single iteration/epoch.
-=======
                          band: str, tpl_start: str,
                          ncores: int, overwrite: bool) -> None:
     """Reduces either the L- and/or the N-band data for either the 'coherent' and/or
     'incoherent' setting for a single iteration/epoch.
->>>>>>> 3cbabf61
 
     Notes
     -----
@@ -398,13 +392,6 @@
 
 
 @print_execution_time
-<<<<<<< HEAD
-def reduce(raw_dir: Path, product_dir: Path,
-           mode: Optional[str] = "both",
-           band: Optional[str] = "both",
-           overwrite: Optional[bool] = False) -> None:
-    """Does the full reduction for all of the raw directories.
-=======
 def reduction_pipeline(raw_dir: Path,
                        product_dir: Path,
                        mode: Optional[str] = "both",
@@ -412,7 +399,6 @@
                        ncores: Optional[int] = 6,
                        overwrite: Optional[bool] = False) -> None:
     """Runs the pipeline for the data reduction.
->>>>>>> 3cbabf61
 
     Parameters
     ----------
@@ -424,15 +410,10 @@
         The mode in which the reduction is to be executed. Either "coherent",
         "incoherent" or "both".
     band : str, optional
-<<<<<<< HEAD
-        The band in which the reduction is to be executed. Either "lband",
-        "nband" or "both".
-=======
         The band in which the reduction is to be executed. Either 'lband',
         'nband' or 'both'.
     ncores : int, optional
         The number of cores used.
->>>>>>> 3cbabf61
     overwrite : bool, optional
         If toggled, overwrites any files from previous reductions.
 
@@ -455,12 +436,5 @@
             for band in bands:
                 cprint(f"Processing the {band.title()}...", "lp")
                 reduce_mode_and_band(raw_dir, calib_dir, product_dir,
-<<<<<<< HEAD
-                                     mode, band, tpl_start, overwrite)
-    cprint(
-        f"Finished reducing {', '.join(bands)} for {', '.join(modes)}-mode(s)",
-        "lp")
-=======
                                      mode, band, tpl_start, ncores, overwrite)
-    cprint(f"Finished reducing {', '.join(bands)} for {', '.join(modes)}-mode(s)", "lp")
->>>>>>> 3cbabf61
+    cprint(f"Finished reducing {', '.join(bands)} for {', '.join(modes)}-mode(s)", "lp")