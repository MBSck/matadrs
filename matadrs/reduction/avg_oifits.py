import os
from pathlib import Path
from typing import List, Optional
from shutil import copyfile

import numpy as np
from astropy.io import fits
from astropy.stats.biweight import biweight_location
from scipy.interpolate import interp1d

from .robust import mean


def avg_oifits(infile_list: List[Path], outfile_path: Path,
               headerval: Optional[List[str]] = [],
               avg_baselines: Optional[bool] = False,
               avg_groups: Optional[List[int]] = [6],
               filter_lst_flux: Optional[List] = [],
               filter_lst_corrflux: Optional[List] = [],
               scale_flux: Optional[bool] = False,
               scale_corrflux: Optional[bool] = False,
               scale_wl_range: Optional[List[float]] = [8.3, 9.2],
               avg_func: Optional[str] = 'biweightmean') -> None:
    """Averages (.fits)-files.

<<<<<<< HEAD
def avg_oifits(infile_list: List[Path],
               outfile_path: List[Path],
               headerval: Optional[List] = [],
               avg_cflux: Optional[bool] = False) -> None:
    """This takes multiple (.fits)-files averages their
    HDULISTs and creates a unified, averaged file.

    Parameters
    ----------
    infile_list : list of pathlib.Path
        The files to be averaged over.
    outfile_path : list of pathlib.Path
        The averaged output file.
    headerval : list, optional
    avg_clfux : bool, optional
        If True, the function will average over all
        the correlated flux data (this is still experimental).
    """
=======
    Parameters
    ----------
    infile_list : list of pathlib.Path
        List of input files
    outfile_path : Path
        Output file
    headerval : list of str, optional
        List of header keywords
    avg_baselines : bool, optional
        If True, the function will average all the baseline data.
    avg_groups : list of int, optional
        List of group numbers to average.
    filter_lst_flux : Optional[List]
        Filters flux data to average (experimental).
        List of row numbers (starting from 0) to be averaged.
        Example: [[],[0,1],[2,3]]].
    filter_lst_corrflux : list of float, optional
        List of row numbers (starting from 0) to be averaged.
    scale_corrflux : bool, optional
        If True, the function will scale the corr flux data.
    scale_wl_range : list of float, optional
        List of wavelength range to scale.
    avg_func : str, optional
        Function to use for averaging.
        Choices are 'robustmean', 'biweightmean', 'nanmean', 'nanmedian'.
    """
    if avg_func == 'robustmean':
        avgfunc = mean
    if avg_func == 'biweightmean':
        avgfunc = biweight_location
        # biweightMean
    if avg_func == 'nanmean' or avg_func == 'mean':
        avgfunc = np.nanmean
    if avg_func == 'nanmedian' or avg_func == 'median':
        avgfunc = np.nanmedian
        
>>>>>>> 3cbabf61
    if os.path.exists(infile_list[0]):
        copyfile(infile_list[0], outfile_path)
    else:
        print('ERROR (avg_oifits): File not found: '+infile_list[0])
        return
    outhdul  = fits.open(outfile_path, mode='update')

    inhdul_lst = []
    visamp_lst = []
    visamperr_lst = []
    visphi_lst = []
    visphierr_lst = []
    visamp_ucoord_lst = []
    visamp_vcoord_lst = []
    visamp_sta_index_lst = []
    vis2_lst = []
    vis2err_lst = []
    vis2_ucoord_lst = []
    vis2_vcoord_lst = []
    vis2_sta_index_lst = []
    t3phi_lst = []
    t3phierr_lst = []
    t3phi_u1coord_lst = []
    t3phi_v1coord_lst = []
    t3phi_u2coord_lst = []
    t3phi_v2coord_lst = []
    t3phi_sta_index_lst = []
    flux_lst = []
    fluxerr_lst = []
    wl_lst_flux = []
    wl_lst_vis2 = []
    wl_lst_visamp = []
    
    j = 0
    for infile in infile_list:
        # NOTE: Read OI_VIS
        if os.path.exists(infile):

            inhdul_lst.append(fits.open(infile, mode='readonly'))
            wl = inhdul_lst[-1]['OI_WAVELENGTH'].data['EFF_WAVE']
            # NOTE: Read OI_VIS
            
            visamp = inhdul_lst[-1]['OI_VIS'].data['VISAMP']
            visamperr = inhdul_lst[-1]['OI_VIS'].data['VISAMPERR']
            visphi = inhdul_lst[-1]['OI_VIS'].data['VISPHI']
            visphierr = inhdul_lst[-1]['OI_VIS'].data['VISPHIERR']
            sta_index = inhdul_lst[-1]['OI_VIS'].data['STA_INDEX']
            ucoord = inhdul_lst[-1]['OI_VIS'].data['UCOORD']
            vcoord = inhdul_lst[-1]['OI_VIS'].data['VCOORD']
            # print('bef',ucoord,sta_index)
            if avg_baselines:
                pbl = np.sqrt(ucoord**2+vcoord**2)
                pbl_sort_idx = np.argsort(pbl)
                jj = 0
                for i in range(len(avg_groups)):
                    sta_idx = sta_index[pbl_sort_idx[jj]]
                    uc = np.nanmean(pbl[pbl_sort_idx[jj:jj+avg_groups[i]]])
                    vc = 0.0
                    for k in range(avg_groups[i]):
                        sta_index[pbl_sort_idx[jj+k]] = sta_idx
                        ucoord[pbl_sort_idx[jj+k]] = uc
                        vcoord[pbl_sort_idx[jj+k]] = vc
                    jj+=avg_groups[i]
            #print('aft',ucoord,sta_index)
            for i in range(len(visamp)):
                if np.all(visamp[i] == 0.0):
                    visamp[i] = visamp[i]*np.nan
                    visamperr[i] = visamperr[i]*np.nan
                if np.all(visphi[i] == 0.0):  
                    visphi[i] = visphi[i]*np.nan
                    visphierr[i] = visphierr[i]*np.nan
                visamp_lst.append(visamp[i])
                visamperr_lst.append(visamperr[i])
                visphi_lst.append(visphi[i])
                visphierr_lst.append(visphierr[i])
                #if avg_baselines == False:
                visamp_sta_index_lst.append(sta_index[i])
                visamp_ucoord_lst.append(ucoord[i])
                visamp_vcoord_lst.append(vcoord[i])
                # else:
                #     visamp_sta_index_lst.append(sta_index[0])
                #     visamp_ucoord_lst.append(ucoord[0])
                #     visamp_vcoord_lst.append(vcoord[0])
                wl_lst_visamp.append(wl)  


            #read OI_VIS2
            vis2 = inhdul_lst[-1]['OI_VIS2'].data['VIS2DATA']
            vis2err = inhdul_lst[-1]['OI_VIS2'].data['VIS2ERR']
            sta_index = inhdul_lst[-1]['OI_VIS2'].data['STA_INDEX']
            ucoord = inhdul_lst[-1]['OI_VIS2'].data['UCOORD']
            vcoord = inhdul_lst[-1]['OI_VIS2'].data['VCOORD']
            if avg_baselines == True:
                pbl = np.sqrt(ucoord**2+vcoord**2)
                pbl_sort_idx = np.argsort(pbl)
                jj = 0
                for i in range(len(avg_groups)):
                    sta_idx = sta_index[pbl_sort_idx[jj]]
                    uc = np.nanmean(pbl[pbl_sort_idx[jj:jj+avg_groups[i]]])
                    vc = 0.0
                    for k in range(avg_groups[i]):
                        sta_index[pbl_sort_idx[jj+k]] = sta_idx
                        ucoord[pbl_sort_idx[jj+k]] = uc
                        vcoord[pbl_sort_idx[jj+k]] = vc
                    jj+=avg_groups[i]
            for i in range(len(vis2)):
                if np.all(vis2[i] == 0.0):
                    vis2[i] = vis2[i]*np.nan
                    vis2err[i] = vis2err[i]*np.nan
                vis2_lst.append(vis2[i])
                vis2err_lst.append(vis2err[i])
                vis2_sta_index_lst.append(sta_index[i])
                vis2_ucoord_lst.append(ucoord[i])
                vis2_vcoord_lst.append(vcoord[i]) 
                wl_lst_vis2.append(wl)   

            #read OI_T3
            t3phi = inhdul_lst[-1]['OI_T3'].data['T3PHI']
            t3phierr = inhdul_lst[-1]['OI_T3'].data['T3PHIERR']
            sta_index = inhdul_lst[-1]['OI_T3'].data['STA_INDEX']
            u1coord = inhdul_lst[-1]['OI_T3'].data['U1COORD']
            v1coord = inhdul_lst[-1]['OI_T3'].data['V1COORD']
            u2coord = inhdul_lst[-1]['OI_T3'].data['U2COORD']
            v2coord = inhdul_lst[-1]['OI_T3'].data['V2COORD']
            for i in range(len(t3phi)):
                if np.all(t3phi[i] == 0.0):
                    t3phi[i] = t3phi[i]*np.nan
                    t3phierr[i] = t3phierr[i]*np.nan
                t3phi_lst.append(t3phi[i])
                t3phierr_lst.append(t3phierr[i])
                t3phi_sta_index_lst.append(sta_index[i])
                t3phi_u1coord_lst.append(u1coord[i])
                t3phi_v1coord_lst.append(v1coord[i])  
                t3phi_u2coord_lst.append(u2coord[i])
                t3phi_v2coord_lst.append(v2coord[i])  

            is_flux = True
            #read OI_FLUX
            if(len(filter_lst_flux) > 0):
                filter_flux = filter_lst_flux[j]
            else:
                filter_flux = [*range(0, 42, 1)]
            try:
                fluxdata = inhdul_lst[-1]['OI_FLUX'].data['FLUXDATA']
                fluxerr  = inhdul_lst[-1]['OI_FLUX'].data['FLUXERR']
                k = 0
                for spectrum,errspectrum in zip(fluxdata,fluxerr):
                    if k in filter_flux:
                        if np.all(spectrum == 0.0):
                            flux_lst.append(spectrum*np.nan)
                            fluxerr_lst.append(errspectrum*np.nan)
                        else:
                            flux_lst.append(spectrum)
                            fluxerr_lst.append(errspectrum)
                        wl_lst_flux.append(wl)  
                    k+=1
            except KeyError as e:
                # print(e)
                is_flux = False
                flux_lst.append(np.nan*visamp)
                fluxerr_lst.append(np.nan*visamp)
                wl_lst_flux.append(wl)  
        else:
            print('WARNING (avg_oifits): File not found: '+infile)
        j+=1

    if not inhdul_lst:
        outhdul.close()
        os.remove(outfile_path)
        print('ERROR (avg_oifits): No files to average.')
        return

    #average fluxes:
    if is_flux == True:
        flux_arr = np.array(flux_lst)
        fluxerr_arr = np.array(fluxerr_lst)
        # for ii in range(len(flux_arr)):
        #     print(flux_arr[ii])
        #avg_flux = np.nanmean(flux_arr,axis=0)
        avg_flux = avgfunc(flux_arr,axis=0)
        if scale_flux == True:
            wl_idx = np.logical_and(wl_lst_flux[0]*1e6 > (scale_wl_range[0]),wl_lst_flux[0]*1e6 <= scale_wl_range[1])
            avg_flux_wl = np.nanmean(avg_flux[wl_idx]) 
            for i in range(len(flux_lst)):
                flux_lst[i] = flux_lst[i]/np.nanmean(flux_lst[i][wl_idx])*avg_flux_wl
                fluxerr_lst[i] = fluxerr_lst[i]/np.nanmean(flux_lst[i][wl_idx])*avg_flux_wl
            flux_arr = np.array(flux_lst)
            fluxerr_arr = np.array(fluxerr_lst)
            avg_flux = avgfunc(flux_arr,axis=0)
                
        #avg_flux = np.nanmedian(flux_arr,axis=0)
        # print(avg_flux)
        # print(len(flux_arr))
        if len(flux_arr) > 3:
<<<<<<< HEAD
            # NOTE: Combine two error sources: standard deviation over the different BCDs, and average error (calculated by the pipeline)
            avg_fluxerr = np.sqrt(
                np.nanstd(flux_arr, axis=0)**2.0 + np.nanmean(fluxerr_arr, axis=0)**2.0)
        else:
            # WARNING: It may be not the best method for error calculation
            avg_fluxerr = np.nanmean(fluxerr_arr, axis=0)
=======
            # combine two error sources: standard deviation over the different BCDs, and average error (calculated by the pipeline) 
            avg_fluxerr = np.sqrt(np.nanstd(flux_arr,axis=0)**2.0 + np.nanmean(fluxerr_arr,axis=0)**2.0)
        else:
            avg_fluxerr = np.nanmean(fluxerr_arr,axis=0) #WARNING: it may be not the best method for error calculation
>>>>>>> 3cbabf61
        outhdul['OI_FLUX'].data = outhdul['OI_FLUX'].data[0:1]
        outhdul['OI_FLUX'].data['FLUXDATA'] = avg_flux
        outhdul['OI_FLUX'].data['FLUXERR'] = avg_fluxerr 

    # collect unique station indices from OI_VIS
    sta_index_unique_lst = []
    ucoord_unique_lst = []
    vcoord_unique_lst = []
    sta_index = inhdul_lst[0]['OI_VIS'].data['STA_INDEX']
    sta_index= [ list(item) for item in sta_index ]
    ucoord = inhdul_lst[0]['OI_VIS'].data['UCOORD']
    vcoord = inhdul_lst[0]['OI_VIS'].data['VCOORD']
    sta_index_unique_lst.append(sta_index[0])
    ucoord_unique_lst.append(ucoord[0])
    vcoord_unique_lst.append(vcoord[0])
<<<<<<< HEAD
    for i in range(1, len(sta_index)):
        if not ((sta_index[i] in sta_index_unique_lst)
                or (sta_index[i][::-1] in sta_index_unique_lst)):
=======
    for i in range(1,len(sta_index)):
        if not ( (sta_index[i] in sta_index_unique_lst) \
        or (sta_index[i][::-1] in sta_index_unique_lst )):
>>>>>>> 3cbabf61
            sta_index_unique_lst.append(sta_index[i])
            ucoord_unique_lst.append(ucoord[i])
            vcoord_unique_lst.append(vcoord[i])

    #average VISAMP and VISPHI
    n_sta_index = len(sta_index_unique_lst)
    outhdul['OI_VIS'].data = outhdul['OI_VIS'].data[0:n_sta_index]
    for k in range(len(sta_index_unique_lst)):
        #collect and average matching visamp data
        visamp_lst_sta = []
        visamperr_lst_sta = []
        visphi_lst_sta = []
        visphierr_lst_sta = []
        for i in range(len(visamp_sta_index_lst)):
            if (((sta_index_unique_lst[k][0] == visamp_sta_index_lst[i][0]) and (sta_index_unique_lst[k][1] == visamp_sta_index_lst[i][1]))
                    or ((sta_index_unique_lst[k][0] == visamp_sta_index_lst[i][1]) and (sta_index_unique_lst[k][1] == visamp_sta_index_lst[i][0]))):
                visamp_lst_sta.append(visamp_lst[i])
                visamperr_lst_sta.append(visamperr_lst[i])
                visphi_lst_sta.append(visphi_lst[i])
                visphierr_lst_sta.append(visphierr_lst[i])
        
        visamp_arr = np.array(visamp_lst_sta)
        visamperr_arr = np.array(visamperr_lst_sta)
        visphi_arr = np.array(visphi_lst_sta)
        visphierr_arr = np.array(visphierr_lst_sta)
<<<<<<< HEAD
        avg_visamp = np.nanmean(visamp_arr, axis=0)
        avg_visphi = np.arctan2(np.nanmean(np.sin(visphi_arr*np.pi/180.0), axis=0),
                                np.nanmean(np.cos(visphi_arr*np.pi/180.0), axis=0))*180.0/np.pi
        if len(visamp_arr) > 3:
            avg_visamperr = np.sqrt(
                np.nanstd(visamp_arr, axis=0)**2.0 + np.nanmean(visamperr_arr, axis=0)**2.0)
            avg_visphierr = np.sqrt(
                np.nanstd(visphi_arr, axis=0)**2.0 + np.nanmean(visphierr_arr, axis=0)**2.0)
            # NOTE: Combine two error sources: standard deviation over the different BCDs, and average error (calculated by the pipeline)
=======
        #print(k)
        #print(visamp_arr)
        avg_visamp = avgfunc(visamp_arr,axis=0)
        if scale_corrflux == True:
            wl_idx = np.logical_and(wl_lst_flux[0]*1e6 > (scale_wl_range[0]),wl_lst_flux[0]*1e6 <= scale_wl_range[1])
            avg_cflux_wl = np.nanmean(avg_visamp[wl_idx]) 
            for i in range(len(visamp_lst_sta)):
                visamp_lst_sta[i] = visamp_lst_sta[i]/np.nanmean(visamp_lst_sta[i][wl_idx])*avg_cflux_wl
                visamperr_lst_sta[i] = visamperr_lst_sta[i]/np.nanmean(visamp_lst_sta[i][wl_idx])*avg_cflux_wl
            visamp_arr = np.array(visamp_lst_sta)
            visamperr_arr = np.array(visamperr_lst_sta)
            avg_visamp = avgfunc(visamp_arr,axis=0)
        avg_visphi = np.arctan2(avgfunc(np.sin(visphi_arr*np.pi/180.0),axis=0),avgfunc(np.cos(visphi_arr*np.pi/180.0),axis=0))*180.0/np.pi
        # print(len(visamp_arr))
        if len(visamp_arr) > 3:
            avg_visamperr = np.sqrt(np.nanstd(visamp_arr,axis=0)**2.0 + np.nanmean(visamperr_arr,axis=0)**2.0)
            avg_visphierr = np.sqrt(np.nanstd(visphi_arr,axis=0)**2.0 + np.nanmean(visphierr_arr,axis=0)**2.0)
            # combine two error sources: standard deviation over the different BCDs, and average error (calculated by the pipeline) 
>>>>>>> 3cbabf61
        else:
            avg_visamperr = np.nanmean(visamperr_arr,axis=0) #WARNING: it may be not the best method for error calculation
            avg_visphierr = np.nanmean(visphierr_arr,axis=0)
        # print(avg_visamp)
        # print(outhdul['OI_VIS'].data['VISAMP'][k])
        outhdul['OI_VIS'].data['VISAMP'][k] = avg_visamp
        outhdul['OI_VIS'].data['VISAMPERR'][k] = avg_visamperr
        outhdul['OI_VIS'].data['VISPHI'][k] = avg_visphi
        outhdul['OI_VIS'].data['VISPHIERR'][k] = avg_visphierr
        outhdul['OI_VIS'].data['STA_INDEX'][k] = sta_index_unique_lst[k]
        outhdul['OI_VIS'].data['UCOORD'][k] = ucoord_unique_lst[k]
        outhdul['OI_VIS'].data['VCOORD'][k] = vcoord_unique_lst[k]

    # collect unique station indices from OI_VIS2
    sta_index_unique_lst = []
    ucoord_unique_lst = []
    vcoord_unique_lst = []
    sta_index = inhdul_lst[0]['OI_VIS2'].data['STA_INDEX']
    sta_index= [ list(item) for item in sta_index ]
    ucoord = inhdul_lst[0]['OI_VIS2'].data['UCOORD']
    vcoord = inhdul_lst[0]['OI_VIS2'].data['VCOORD']
    sta_index_unique_lst.append(sta_index[0])
    ucoord_unique_lst.append(ucoord[0])
    vcoord_unique_lst.append(vcoord[0])
<<<<<<< HEAD
    for i in range(1, len(sta_index)):
        if not ((sta_index[i] in sta_index_unique_lst)
                or (sta_index[i][::-1] in sta_index_unique_lst)):
=======
    for i in range(1,len(sta_index)):
        if not ( (sta_index[i] in sta_index_unique_lst) \
        or (sta_index[i][::-1] in sta_index_unique_lst )):
>>>>>>> 3cbabf61
            sta_index_unique_lst.append(sta_index[i])
            ucoord_unique_lst.append(ucoord[i])
            vcoord_unique_lst.append(vcoord[i])

    #average VIS2
    n_sta_index = len(sta_index_unique_lst)
    outhdul['OI_VIS2'].data = outhdul['OI_VIS2'].data[0:n_sta_index]
    for k in range(len(sta_index_unique_lst)):
        #collect and average matching vis2 data
        vis2_lst_sta = []
        vis2err_lst_sta = []
        for i in range(len(vis2_sta_index_lst)):
            if (((sta_index_unique_lst[k][0] == vis2_sta_index_lst[i][0]) and (sta_index_unique_lst[k][1] == vis2_sta_index_lst[i][1]))
                    or ((sta_index_unique_lst[k][0] == vis2_sta_index_lst[i][1]) and (sta_index_unique_lst[k][1] == vis2_sta_index_lst[i][0]))):
                vis2_lst_sta.append(vis2_lst[i])
                vis2err_lst_sta.append(vis2err_lst[i])
        vis2_arr = np.array(vis2_lst_sta)
        vis2err_arr = np.array(vis2err_lst_sta)
        avg_vis2 = avgfunc(vis2_arr,axis=0)
        if len(vis2_arr) > 3:
            # combine two error sources: standard deviation over the different BCDs, and average error (calculated by the pipeline)
<<<<<<< HEAD
            avg_vis2err = np.sqrt(
                np.nanstd(vis2_arr, axis=0)**2.0 + np.nanmean(vis2err_arr, axis=0)**2.0)
=======
            avg_vis2err = np.sqrt(np.nanstd(vis2_arr,axis=0)**2.0 + np.nanmean(vis2err_arr,axis=0)**2.0)
>>>>>>> 3cbabf61
        else:
            avg_vis2err = np.nanmean(vis2err_arr,axis=0) #WARNING: it may be not the best method for error calculation
        outhdul['OI_VIS2'].data['VIS2DATA'][k] = avg_vis2
        outhdul['OI_VIS2'].data['VIS2ERR'][k] = avg_vis2err
        outhdul['OI_VIS2'].data['STA_INDEX'][k] = sta_index_unique_lst[k]
        outhdul['OI_VIS2'].data['UCOORD'][k] = ucoord_unique_lst[k]
        outhdul['OI_VIS2'].data['VCOORD'][k] = vcoord_unique_lst[k]

    # collect unique station indices from OI_T3
    sta_index_unique_lst = []
    sta_index_unique_lst_sorted = []
    u1coord_unique_lst = []
    v1coord_unique_lst = []
    u2coord_unique_lst = []
    v2coord_unique_lst = []
    sta_index = inhdul_lst[0]['OI_T3'].data['STA_INDEX']
    sta_index= [ list(item) for item in sta_index ]
    u1coord = inhdul_lst[0]['OI_T3'].data['U1COORD']
    v1coord = inhdul_lst[0]['OI_T3'].data['V1COORD']
    u2coord = inhdul_lst[0]['OI_T3'].data['U2COORD']
    v2coord = inhdul_lst[0]['OI_T3'].data['V2COORD']
    sta_index_unique_lst.append(sta_index[0])
    sta_index_unique_lst_sorted.append(sorted(sta_index[0]))
    # print(sorted(sta_index[0]))
    u1coord_unique_lst.append(u1coord[0])
    v1coord_unique_lst.append(v1coord[0])
    u2coord_unique_lst.append(u2coord[0])
    v2coord_unique_lst.append(v2coord[0])
    for i in range(1,len(sta_index)):
        if not ( (sorted(sta_index[i]) in sta_index_unique_lst_sorted) ):
            sta_index_unique_lst.append(sta_index[i])
            sta_index_unique_lst_sorted.append(sorted(sta_index[i]))
            u1coord_unique_lst.append(u1coord[i])
            v1coord_unique_lst.append(v1coord[i])
            u2coord_unique_lst.append(u2coord[i])
            v2coord_unique_lst.append(v2coord[i])

    #average T3PHI
    n_sta_index = len(sta_index_unique_lst)
    outhdul['OI_T3'].data = outhdul['OI_T3'].data[0:n_sta_index]
    for k in range(len(sta_index_unique_lst)):
        #collect and average matching vis2 data
        t3phi_lst_sta = []
        t3phierr_lst_sta = []
        # print('k',k,sta_index_unique_lst_sorted[k])
        for i in range(len(t3phi_sta_index_lst)):
            # print('i',i,sorted(t3phi_sta_index_lst[i]))
            if sta_index_unique_lst_sorted[k] == sorted(t3phi_sta_index_lst[i]):
                t3phi_lst_sta.append(t3phi_lst[i])
                t3phierr_lst_sta.append(t3phierr_lst[i])
        t3phi_arr = np.array(t3phi_lst_sta)
        t3phierr_arr = np.array(t3phierr_lst_sta)
<<<<<<< HEAD
        avg_t3phi = np.arctan2(np.nanmean(np.sin(t3phi_arr*np.pi/180.0), axis=0),
                               np.nanmean(np.cos(t3phi_arr*np.pi/180.0), axis=0))*180.0/np.pi
        if len(t3phi_arr) > 3:
            # NOTE: Combine two error sources: standard deviation over the different BCDs, and average error (calculated by the pipeline)
            avg_t3phierr = np.sqrt(
                np.nanstd(t3phi_arr, axis=0)**2.0 + np.nanmean(t3phierr_arr, axis=0)**2.0)
=======
        #avg_t3phi = np.nanmean(t3phi_arr,axis=0)
        avg_t3phi = np.arctan2(avgfunc(np.sin(t3phi_arr*np.pi/180.0),axis=0),avgfunc(np.cos(t3phi_arr*np.pi/180.0),axis=0))*180.0/np.pi
        if len(t3phi_arr) > 3:
            # combine two error sources: standard deviation over the different BCDs, and average error (calculated by the pipeline)
            avg_t3phierr = np.sqrt(np.nanstd(t3phi_arr,axis=0)**2.0 + np.nanmean(t3phierr_arr,axis=0)**2.0)
>>>>>>> 3cbabf61
        else:
            avg_t3phierr = np.nanmean(t3phierr_arr,axis=0) #WARNING: it may be not the best method for error calculation
        outhdul['OI_T3'].data['T3PHI'][k] = avg_t3phi
        outhdul['OI_T3'].data['T3PHIERR'][k] = avg_t3phierr
        outhdul['OI_T3'].data['STA_INDEX'][k] = sta_index_unique_lst[k]
        outhdul['OI_T3'].data['U1COORD'][k] = u1coord_unique_lst[k]
        outhdul['OI_T3'].data['V1COORD'][k] = v1coord_unique_lst[k]
        outhdul['OI_T3'].data['U2COORD'][k] = u2coord_unique_lst[k]
        outhdul['OI_T3'].data['V2COORD'][k] = v2coord_unique_lst[k]

    for dic in headerval:
        outhdul[0].header[dic['key']] = dic['value']

    outhdul.flush()  # changes are written back to original.fits
    outhdul.close()
    for inhdul in inhdul_lst:
        inhdul.close()


<<<<<<< HEAD
# NOTE: oi_types_list = [ ['vis2','t3'], ['visamp'] ]
def oifits_patchwork(infile_list: List[Path], outfile_path: Path,
                     oi_types_list: Optional[List] = [],
                     headerval: Optional[List] = []):
    """This takes multiple (.fits)-files and merges certain
    HDULISTs from them into one merged (.fits)-file.
=======
# oi_types_list = [ ['vis2','t3'], ['visamp'] ]
def oifits_patchwork(
        infile_list: List[Path], outfile_path: Path,
        oi_types_list: Optional[List[List[str]]] = [['vis2', 'visamp', 'visphi', 't3', 'flux']],
        headerval: Optional[List[str]] = []) -> None:
    """
>>>>>>> 3cbabf61

    Parameters
    ----------
    infile_list : list of pathlib.Path
<<<<<<< HEAD
        The files to be merged.
    outfile_path : list of pathlib.Path
        The merged output file.
    oi_types_list : list, optional
    headerval : list, optional
=======
        List of input files.
    outfile_path : pathlib.Path
        Output file.
    oi_types_list : list of list of str
        List of OI types.
    headerval : list of str
        List of header keys.
>>>>>>> 3cbabf61
    """
    if os.path.exists(infile_list[0]):
        copyfile(infile_list[0], outfile_path)
    else:
        print('ERROR (oifits_patchwork): File not found: '+infile_list[0])
        return
    outhdul  = fits.open(outfile_path, mode='update')

    n_oi_types_list = len(oi_types_list)
    for i in range(n_oi_types_list):
        #print(i)
        oi_types = oi_types_list[i]
        infile = infile_list[i]
        #print(infile)
        inhdul = fits.open(infile, mode='readonly')

        for oi_type in oi_types:
            if oi_type == 'vis2':
                outhdul['OI_VIS2'].data = inhdul['OI_VIS2'].data
            if oi_type == 't3':
                # n_data = len(inhdul['OI_T3'].data)
                # print('T3Phi',n_data)
                # outhdul['OI_T3'].data = outhdul['OI_T3'].data[0:n_data]
                outhdul['OI_T3'].data = inhdul['OI_T3'].data
            if oi_type == 'visamp':
                try:
                    outhdul[0].header['HIERARCH ESO PRO CAL NAME'] =          inhdul[0].header['HIERARCH ESO PRO CAL NAME']
                    outhdul[0].header['HIERARCH ESO PRO CAL RA'] =            inhdul[0].header['HIERARCH ESO PRO CAL RA']  
                    outhdul[0].header['HIERARCH ESO PRO CAL DEC'] =           inhdul[0].header['HIERARCH ESO PRO CAL DEC'] 
                    outhdul[0].header['HIERARCH ESO PRO CAL AIRM'] =          inhdul[0].header['HIERARCH ESO PRO CAL AIRM']
                    outhdul[0].header['HIERARCH ESO PRO CAL FWHM'] =          inhdul[0].header['HIERARCH ESO PRO CAL FWHM']
                    outhdul[0].header['HIERARCH ESO PRO CAL TAU0'] =          inhdul[0].header['HIERARCH ESO PRO CAL TAU0']
                    outhdul[0].header['HIERARCH ESO PRO CAL TPL START'] =     inhdul[0].header['HIERARCH ESO PRO CAL TPL START']     
                    outhdul[0].header['HIERARCH ESO PRO CAL DB NAME'] =       inhdul[0].header['HIERARCH ESO PRO CAL DB NAME']    
                    outhdul[0].header['HIERARCH ESO PRO CAL DB DBNAME'] =     inhdul[0].header['HIERARCH ESO PRO CAL DB DBNAME']  
                    outhdul[0].header['HIERARCH ESO PRO CAL DB RA'] =         inhdul[0].header['HIERARCH ESO PRO CAL DB RA']      
                    outhdul[0].header['HIERARCH ESO PRO CAL DB DEC'] =        inhdul[0].header['HIERARCH ESO PRO CAL DB DEC']     
                    outhdul[0].header['HIERARCH ESO PRO CAL DB DIAM'] =       inhdul[0].header['HIERARCH ESO PRO CAL DB DIAM']    
                    outhdul[0].header['HIERARCH ESO PRO CAL DB ERRDIAM'] =    inhdul[0].header['HIERARCH ESO PRO CAL DB ERRDIAM'] 
                    outhdul[0].header['HIERARCH ESO PRO CAL DB SEPARATION'] = inhdul[0].header['HIERARCH ESO PRO CAL DB SEPARATION'] 
                except KeyError as e:
                    print(e)

                outhdul['OI_VIS'].header['AMPTYP'] = inhdul['OI_VIS'].header['AMPTYP']
                outhdul['OI_VIS'].data = inhdul['OI_VIS'].data
                #look up visphi
                for j in range(n_oi_types_list):
                    if 'visphi' in oi_types_list[j]:
                        infile2 = infile_list[j]
                        inhdul2 = fits.open(infile2, mode='readonly')
                        visphi = inhdul2['OI_VIS'].data['VISPHI']
                        visphierr = inhdul2['OI_VIS'].data['VISPHIERR']
                        #match station indices
                        sta_index_visamp = outhdul['OI_VIS'].data['STA_INDEX']
<<<<<<< HEAD
                        sta_index_visamp = [list(item)
                                            for item in sta_index_visamp]
                        sta_index_visphi = inhdul2['OI_VIS'].data['STA_INDEX']
                        sta_index_visphi = [list(item)
                                            for item in sta_index_visphi]
                        for k in range(len(sta_index_visamp)):
                            for l in range(len(sta_index_visphi)):
                                if ((sta_index_visamp[k] == sta_index_visphi[l])
                                        or (sta_index_visamp[k][::-1] == sta_index_visphi[l])):
=======
                        sta_index_visamp = [ list(item) for item in sta_index_visamp ]
                        sta_index_visphi = inhdul2['OI_VIS'].data['STA_INDEX']
                        sta_index_visphi = [ list(item) for item in sta_index_visphi ]
                        for k in range(len(sta_index_visamp)):
                            for l in range(len(sta_index_visphi)):
                                if ( (sta_index_visamp[k] == sta_index_visphi[l]) \
                                    or (sta_index_visamp[k][::-1] == sta_index_visphi[l] )):
>>>>>>> 3cbabf61
                                    outhdul['OI_VIS'].data['VISPHI'][k] = inhdul2['OI_VIS'].data['VISPHI'][l]
                                    outhdul['OI_VIS'].data['VISPHIERR'][k] = inhdul2['OI_VIS'].data['VISPHIERR'][l]
            if oi_type == 'flux':
                try:
                    outhdul['OI_FLUX'].data = inhdul['OI_FLUX'].data
                except KeyError as e:
                    pass

    for dic in headerval:
        del outhdul[0].header[dic['key']]
        outhdul[0].header[dic['key']] = dic['value']


    outhdul.flush()  # changes are written back to original.fits
    outhdul.close()
    inhdul.close()
    inhdul2.close()


<<<<<<< HEAD
def calc_vis_from_corrflux(input_corrflux_file: List[Path],
                           input_totalflux_file: List[Path],
                           outfile_path: Path):
    """Calculates the visibilities from the correlated fluxes.

    Parameters
    ----------
    input_corrflux_file : list of pathlib.Path
        The files containing the correlated fluxes.
    input_totalflux_file : list of pathlib.Path
        The files containing the total fluxes.
    outfile_path : pathlib.Path
        The file that will contain the visibilities.
    """
=======
def calc_vis_from_corrflux(input_corrflux_file, input_totalflux_file,
                           outfile_path, propagate_fluxerr: Optional[bool] = True):
>>>>>>> 3cbabf61
    copyfile(input_corrflux_file, outfile_path)
    outhdul  = fits.open(outfile_path, mode='update')

    inhdul_corr = fits.open(input_corrflux_file, mode='readonly')
    inhdul_tot = fits.open(input_totalflux_file, mode='readonly')
    # read total spectra
    wl_flux = inhdul_tot['OI_WAVELENGTH'].data['EFF_WAVE']
    flux = inhdul_tot['OI_FLUX'].data['FLUXDATA'][0]
    fluxerr = inhdul_tot['OI_FLUX'].data['FLUXERR'][0]
    # print(flux,fluxerr)
    # read correlated spectra
    corrflux = inhdul_corr['OI_VIS'].data['VISAMP']
    corrfluxerr = inhdul_corr['OI_VIS'].data['VISAMPERR']
    wl_corrflux = inhdul_corr['OI_WAVELENGTH'].data['EFF_WAVE']
    # print(corrflux,corrfluxerr)

    if not len(outhdul['OI_VIS'].data['VISAMP'][0]) == len(flux):
        # interpolate the flux data to the wavelengths of the correlated flux
        f = interp1d(wl_flux, flux,kind='cubic')
        flux_resamp = f(wl_corrflux)
        f = interp1d(wl_flux, fluxerr,kind='cubic')
        fluxerr_resamp = f(wl_corrflux)
        flux = flux_resamp
        fluxerr = fluxerr_resamp
        outhdul['OI_FLUX'].data['FLUXDATA'] = flux
        outhdul['OI_FLUX'].data['FLUXERR'] = fluxerr
        
    for k in range(len(outhdul['OI_VIS'].data['VISAMP'])):
        # collect and average matching vis2 data
        vis = (corrflux[k]/flux)
<<<<<<< HEAD
        viserr = vis * \
            np.sqrt((corrfluxerr[k]/corrflux[k])**2 + (fluxerr/flux)**2)
=======
        if propagate_fluxerr:
            viserr = vis*np.sqrt((corrfluxerr[k]/corrflux[k])**2 + (fluxerr/flux)**2)
        else:
            viserr = corrfluxerr[k]/flux[k] #WARNING: this is not how errors should be calculated
>>>>>>> 3cbabf61
        vis2 = vis**2.0
        vis2err = 2.0*vis*viserr
        # print(viserr,vis2err)
        outhdul['OI_VIS2'].data['VIS2DATA'][k] = vis2
        outhdul['OI_VIS2'].data['VIS2ERR'][k] = vis2err 
        outhdul['OI_VIS2'].data['STA_INDEX'][k] = inhdul_corr['OI_VIS'].data['STA_INDEX'][k]
        outhdul['OI_VIS2'].data['UCOORD'][k] = inhdul_corr['OI_VIS'].data['UCOORD'][k]
        outhdul['OI_VIS2'].data['VCOORD'][k] = inhdul_corr['OI_VIS'].data['VCOORD'][k]
    outhdul.flush()  # changes are written back to original.fits
    outhdul.close()
    inhdul_corr.close()
    inhdul_tot.close()


<<<<<<< HEAD
def oifits_restrict_wavelengths(infile_path: Path, outfile_path: Path,
                                sel_wl: Optional[float] = 3.,
                                bandwidth: Optional[float] = 1000.,
                                wl_range: Optional[List] = [],
                                do_flag: Optional[bool] = False):
    """Restrictes the wavelength range of an input (.fits)-file
    and writes the restricted (.fits)-file to the output path.
=======
def oifits_restrict_wavelengths(
        infile_path: Path, outfile_path: Path,
        sel_wl: Optional[float] = 3.0,
        bandwidth: Optional[float] = 1000.0,
        wl_range: Optional[List[float]] = [],
        do_flag: Optional[bool] = False) -> None:
    """Restricts the wavelengths of an OIFITS file.
>>>>>>> 3cbabf61

    Parameters
    ----------
    infile_path : pathlib.Path
<<<<<<< HEAD
        The file to be restricted in wavelength.
    outfile_path : pathlib.Path
        The file to which the restricted wavelenght information is
        to be written to.
    sel_wl : float, optional
        The central wavelength around which the file is restricted.
    bandwidth : float, optional
        The bandwidth around the central wavelength to which the file
        is restricted.
    wl_range : list, optional
        Specifies a wavelength range to restric the file to.
        If this is specified then it will take precendent over
        the "sel_wl" and the "bandwidth".
    do_flag : bool, optional
        If toggled, all flagged wavelength values will be excluded.
=======
        Input file.
    outfile_path : pathlib.Path
        Output file.
    sel_wl : float, optional
        The selected wavelength.
    bandwidth : float, optional
        The bandwidth of the desired wavelength.
    wl_range : list of float, optional
        The wavelength range.
    do_flag : bool, optional
        If True, flag the wavelengths we do not want to use.
>>>>>>> 3cbabf61
    """
    copyfile(infile_path, outfile_path)
    outhdul  = fits.open(outfile_path, mode='update')

    hdu = fits.open(infile_path, mode='readonly')
    try:
        wl = hdu['OI_WAVELENGTH'].data['EFF_WAVE']
        band = hdu['OI_WAVELENGTH'].data['EFF_BAND']
    except KeyError as e:
        print("ERROR: No OI_WAVELENGTH table! ")
        print(e)
        return

    if wl_range:
        idx = np.logical_and(wl*1e6 > (wl_range[0]),wl*1e6 <= wl_range[1])
    else:
<<<<<<< HEAD
        idx = np.logical_or(wl*1e6 < (sel_wl-bandwidth/2.0),
                            wl*1e6 >= (sel_wl+bandwidth/2.0))
=======
        idx = np.logical_or(wl*1e6 < (sel_wl-bandwidth/2.0),wl*1e6 >= (sel_wl+bandwidth/2.0))
    # wl_new = wl[idx]
    # band_new = band[idx]
>>>>>>> 3cbabf61

    if do_flag:
        # NOTE: Flag the wavelengths we do not want to use
        try:
            # hdu['OI_VIS'].data['VISAMP']
            # hdu['OI_VIS'].data['VISAMPERR']
            # hdu['OI_VIS'].data['VISPHI']
            # hdu['OI_VIS'].data['VISPHIERR']
            # hdu['OI_VIS'].data['FLAG']
            for k in range(len(hdu['OI_VIS'].data['VISAMP'])):
                outhdul['OI_VIS'].data['FLAG'][k][idx] = True
        except KeyError as e:
            print("WARNING: No OI_VIS table!")
            print(e)

        try:
            for k in range(len(hdu['OI_VIS2'].data['VIS2DATA'])):
                # outhdul['OI_VIS2'].data['VIS2DATA'][k][idx] = np.nan
                # outhdul['OI_VIS2'].data['VIS2ERR'][k][idx] = np.nan
                outhdul['OI_VIS2'].data['FLAG'][k][idx] = True
        except KeyError as e:
            print("WARNING: No OI_VIS2 table!")
            print(e)

        try:
            # hdu['TF2'].data['TF2']
            # hdu['TF2'].data['TF2ERR']
            for k in range(len(hdu['TF2'].data['TF2'])):
                outhdul['TF2'].data['FLAG'][k][idx] = True
        except KeyError as e:
            pass
            # print("WARNING: No OI_TF2 table!")
            # print(e)

        try:
            # hdu['OI_T3'].data['T3AMP']
            # hdu['OI_T3'].data['T3AMPERR']
            # hdu['OI_T3'].data['T3PHI']
            # hdu['OI_T3'].data['T3PHIERR']
            for k in range(len(hdu['OI_T3'].data['T3AMP'])):
                outhdul['OI_T3'].data['FLAG'][k][idx] = True
        except KeyError as e:
            print("WARNING: No OI_T3 table!")
            print(e)

        try:
            # hdu['OI_FLUX'].data['FLUXDATA']
            # hdu['OI_FLUX'].data['FLUXERR']
            for k in range(len(hdu['OI_FLUX'].data['FLUXDATA'])):
                outhdul['OI_FLUX'].data['FLAG'][k][idx] = True
        except KeyError as e:
            pass
            # print("WARNING: No OI_FLUX table!")
            # print(e)
    
    else:
        new_wave = hdu['OI_WAVELENGTH'].data['EFF_WAVE'][idx]
        outhdul['OI_WAVELENGTH'].data = np.resize(
            outhdul['OI_WAVELENGTH'].data, (len(new_wave),))
        outhdul['OI_WAVELENGTH'].data['EFF_WAVE'] = new_wave
        outhdul['OI_WAVELENGTH'].data['EFF_BAND'] = hdu['OI_WAVELENGTH'].data['EFF_BAND'][idx]
        
        Nwl = len(new_wave)
        
        if 'OI_VIS2' in hdu:
            n_rows = len(outhdul['OI_VIS2'].data['VIS2DATA'])
            # OI_VIS2
            NV2 = len(outhdul['OI_VIS2'].data['VIS2DATA'])
            del outhdul['OI_VIS2']
            c1 = fits. Column(name='TARGET_ID', format='I')
            c2 = fits. Column(name='TIME', format='D',unit='s')
            c3 = fits. Column(name='MJD', format='D',unit='day')
            c4 = fits. Column(name='INT_TIME', format='D',unit='s')
            c5 = fits. Column(name='VIS2DATA', format='%dD'%Nwl)
            c6 = fits. Column(name='VIS2ERR', format='%dD'%Nwl)
            c7 = fits. Column(name='UCOORD', format='D',unit='m')
            c8 = fits. Column(name='VCOORD', format='D',unit='m')
            c9 = fits. Column(name='STA_INDEX', format='2I')
            c10= fits. Column(name='FLAG', format='%dL'%Nwl)
            oi_vis2_hdu = fits.BinTableHDU.from_columns([c1, c2, c3, c4, c5, c6, c7, c8, c9, c10],name='OI_VIS2',nrows=NV2,fill=True)
            outhdul.append(oi_vis2_hdu)

            outhdul['OI_VIS2'].header['DATE-OBS'] = hdu['OI_VIS2'].header['DATE-OBS']
            outhdul['OI_VIS2'].header['EXTNAME'] =  hdu['OI_VIS2'].header['EXTNAME']
            outhdul['OI_VIS2'].header['EXTVER']  = hdu['OI_VIS2'].header['EXTVER']  
            outhdul['OI_VIS2'].header['OI_REVN'] = hdu['OI_VIS2'].header['OI_REVN']
            outhdul['OI_VIS2'].header['ARRNAME'] = hdu['OI_VIS2'].header['ARRNAME']
            outhdul['OI_VIS2'].header['INSNAME'] = hdu['OI_VIS2'].header['INSNAME']
            outhdul['OI_VIS2'].data['TARGET_ID'] = hdu['OI_VIS2'].data['TARGET_ID']
            outhdul['OI_VIS2'].data['TIME']      = hdu['OI_VIS2'].data['TIME']      
            outhdul['OI_VIS2'].data['MJD']       = hdu['OI_VIS2'].data['MJD']       
            outhdul['OI_VIS2'].data['INT_TIME']  = hdu['OI_VIS2'].data['INT_TIME']  
            outhdul['OI_VIS2'].data['UCOORD']    = hdu['OI_VIS2'].data['UCOORD']    
            outhdul['OI_VIS2'].data['VCOORD']    = hdu['OI_VIS2'].data['VCOORD']
            outhdul['OI_VIS2'].data['STA_INDEX'] = hdu['OI_VIS2'].data['STA_INDEX'] 
            for j in range(NV2):
                outhdul['OI_VIS2'].data['VIS2DATA'][j] = hdu['OI_VIS2'].data['VIS2DATA'][j][idx]
                outhdul['OI_VIS2'].data['FLAG'][j] = hdu['OI_VIS2'].data['FLAG'][j][idx]
                outhdul['OI_VIS2'].data['VIS2ERR'][j] = hdu['OI_VIS2'].data['VIS2ERR'][j][idx]
        
        if 'OI_T3' in hdu:
            # OI_T3
            NT3 = len(hdu['OI_T3'].data['T3PHI'])
            del outhdul['OI_T3']
            c1 = fits. Column(name='TARGET_ID', format='1I')
            c2 = fits. Column(name='TIME', format='1D', unit='s')
            c3 = fits. Column(name='MJD', format='1D', unit='day' )
            c4 = fits. Column(name='INT_TIME', format='1D',unit='s')
            c5 = fits. Column(name='T3AMP', format='%dD'%Nwl)
            c6 = fits. Column(name='T3AMPERR', format='%dD'%Nwl)
            c7 = fits. Column(name='T3PHI', format='%dD'%Nwl,unit='deg')
            c8 = fits. Column(name='T3PHIERR', format='%dD'%Nwl,unit='deg')
            c9 = fits. Column(name='U1COORD', format='1D', unit='m')
            c10= fits. Column(name='V1COORD', format='1D', unit='m')
            c11= fits. Column(name='U2COORD', format='1D', unit='m')
            c12= fits. Column(name='V2COORD', format='1D', unit='m')
            c13= fits. Column(name='STA_INDEX', format='3I')
            c14= fits. Column(name='FLAG', format='%dL'%Nwl)
            oi_t3_hdu = fits.BinTableHDU.from_columns([c1, c2, c3, c4, c5, c6, c7, c8, c9, c10, c11, c12, c13, c14],name='OI_T3',nrows=NT3,fill=True)
            outhdul.append(oi_t3_hdu)

            outhdul['OI_T3'].header['DATE-OBS']= hdu['OI_T3'].header['DATE-OBS']
            outhdul['OI_T3'].header['EXTNAME'] = hdu['OI_T3'].header['EXTNAME'] 
            outhdul['OI_T3'].header['EXTVER']  = hdu['OI_T3'].header['EXTVER']  
            outhdul['OI_T3'].header['OI_REVN'] = hdu['OI_T3'].header['OI_REVN'] 
            outhdul['OI_T3'].header['ARRNAME'] = hdu['OI_T3'].header['ARRNAME'] 
            outhdul['OI_T3'].header['INSNAME'] = hdu['OI_T3'].header['INSNAME'] 
            outhdul['OI_T3'].data['TARGET_ID'] = hdu['OI_T3'].data['TARGET_ID'] 
            outhdul['OI_T3'].data['TIME']      = hdu['OI_T3'].data['TIME']      
            outhdul['OI_T3'].data['MJD']       = hdu['OI_T3'].data['MJD']       
            outhdul['OI_T3'].data['INT_TIME']  = hdu['OI_T3'].data['INT_TIME']  
            outhdul['OI_T3'].data['U1COORD']   = hdu['OI_T3'].data['U1COORD']   
            outhdul['OI_T3'].data['V1COORD']   = hdu['OI_T3'].data['V1COORD']   
            outhdul['OI_T3'].data['U2COORD']   = hdu['OI_T3'].data['U2COORD']   
            outhdul['OI_T3'].data['V2COORD']   = hdu['OI_T3'].data['V2COORD']   
            outhdul['OI_T3'].data['STA_INDEX'] = hdu['OI_T3'].data['STA_INDEX'] 
            for j in range(NT3):
                outhdul['OI_T3'].data['T3AMP'][j]    = hdu['OI_T3'].data['T3AMP'][j][idx]   
                outhdul['OI_T3'].data['T3AMPERR'][j] = hdu['OI_T3'].data['T3AMPERR'][j][idx]
                outhdul['OI_T3'].data['T3PHI'][j]    = hdu['OI_T3'].data['T3PHI'][j][idx]   
                outhdul['OI_T3'].data['T3PHIERR'][j] = hdu['OI_T3'].data['T3PHIERR'][j][idx]
                outhdul['OI_T3'].data['FLAG'][j]     = hdu['OI_T3'].data['FLAG'][j][idx]    
    
        if 'OI_VIS' in hdu:
            # OI_VIS
            NV = len(outhdul['OI_VIS'].data['VISAMP'])
            del outhdul['OI_VIS']
            c1 = fits. Column(name='TARGET_ID', format='1I')
            c2 = fits. Column(name='TIME', format='1D',unit='s')
            c3 = fits. Column(name='MJD', format='1D',unit='day')
            c4 = fits. Column(name='INT_TIME', format='1D',unit='s')
            c5 = fits. Column(name='VISAMP', format='%dD'%Nwl)
            c6 = fits. Column(name='VISAMPERR', format='%dD'%Nwl)
            c7 = fits. Column(name='VISPHI', format='%dD'%Nwl,unit='deg')
            c8 = fits. Column(name='VISPHIERR', format='%dD'%Nwl,unit='deg')
            c9 = fits. Column(name='UCOORD', format='1D',unit='m')
            c10= fits. Column(name='VCOORD', format='1D',unit='m')
            c11= fits. Column(name='STA_INDEX', format='2I')
            c12= fits. Column(name='FLAG', format='%dL'%Nwl)
            oi_vis_hdu = fits.BinTableHDU.from_columns([c1, c2, c3, c4, c5, c6, c7, c8, c9, c10, c11, c12],name='OI_VIS',nrows=NV,fill=True)
            outhdul.append(oi_vis_hdu)

            outhdul['OI_VIS'].header['EXTNAME'] = hdu['OI_VIS'].header['EXTNAME'] 
            outhdul['OI_VIS'].header['EXTVER']  = hdu['OI_VIS'].header['EXTVER']  
            outhdul['OI_VIS'].header['OI_REVN'] = hdu['OI_VIS'].header['OI_REVN'] 
            outhdul['OI_VIS'].header['ARRNAME'] = hdu['OI_VIS'].header['ARRNAME'] 
            outhdul['OI_VIS'].header['INSNAME'] = hdu['OI_VIS'].header['INSNAME'] 
            outhdul['OI_VIS'].header['DATE-OBS']= hdu['OI_VIS'].header['DATE-OBS']
            outhdul['OI_VIS'].header['AMPTYP']  = hdu['OI_VIS'].header['AMPTYP']  
            outhdul['OI_VIS'].header['PHITYP']  = hdu['OI_VIS'].header['PHITYP']  
            outhdul['OI_VIS'].data['TARGET_ID'] = hdu['OI_VIS'].data['TARGET_ID'] 
            outhdul['OI_VIS'].data['TIME']      = hdu['OI_VIS'].data['TIME']      
            outhdul['OI_VIS'].data['MJD']       = hdu['OI_VIS'].data['MJD']       
            outhdul['OI_VIS'].data['INT_TIME']  = hdu['OI_VIS'].data['INT_TIME']  
            outhdul['OI_VIS'].data['UCOORD']    = hdu['OI_VIS'].data['UCOORD']    
            outhdul['OI_VIS'].data['VCOORD']    = hdu['OI_VIS'].data['VCOORD']    
            outhdul['OI_VIS'].data['STA_INDEX'] = hdu['OI_VIS'].data['STA_INDEX'] 
            for j in range(NV):
                outhdul['OI_VIS'].data['VISAMP'][j]    = hdu['OI_VIS'].data['VISAMP'][j][idx]   
                outhdul['OI_VIS'].data['VISAMPERR'][j] = hdu['OI_VIS'].data['VISAMPERR'][j][idx]
                outhdul['OI_VIS'].data['VISPHI'][j]    = hdu['OI_VIS'].data['VISPHI'][j][idx]   
                outhdul['OI_VIS'].data['VISPHIERR'][j] = hdu['OI_VIS'].data['VISPHIERR'][j][idx]
                outhdul['OI_VIS'].data['FLAG'][j]      = hdu['OI_VIS'].data['FLAG'][j][idx]  
        
        if 'TF2' in hdu:
            NV2 = len(hdu['TF2'].data['TF2'])
            del outhdul['TF2']
            c1 = fits. Column(name='TIME', format='1D',unit='s')
            c2 = fits. Column(name='MJD', format='1D',unit='day')
            c3 = fits. Column(name='INT_TIME', format='1D',unit='s')
            c4 = fits. Column(name='TF2', format='%dD'%Nwl)
            c5 = fits. Column(name='TF2ERR', format='%dD'%Nwl)
            c6 = fits. Column(name='TF', format='%dD'%Nwl)
            c7 = fits. Column(name='TFERR', format='%dD'%Nwl)
            c8 = fits. Column(name='STA_INDEX', format='2I')
            oi_tf2_hdu = fits.BinTableHDU.from_columns([c1, c2, c3, c4, c5, c6, c7, c8],name='TF2',nrows=NV2,fill=True)
            outhdul.append(oi_tf2_hdu)

            outhdul['TF2'].header['DATE-OBS']= hdu['TF2'].header['DATE-OBS']
            outhdul['TF2'].header['EXTNAME'] = hdu['TF2'].header['EXTNAME'] 
            outhdul['TF2'].header['EXTVER']  = hdu['TF2'].header['EXTVER']  
            outhdul['TF2'].header['OI_REVN'] = hdu['TF2'].header['OI_REVN'] 
            outhdul['TF2'].header['ARRNAME'] = hdu['TF2'].header['ARRNAME'] 
            outhdul['TF2'].header['INSNAME'] = hdu['TF2'].header['INSNAME'] 
            outhdul['TF2'].data['TIME']      = hdu['TF2'].data['TIME']      
            outhdul['TF2'].data['MJD']       = hdu['TF2'].data['MJD']       
            outhdul['TF2'].data['INT_TIME']  = hdu['TF2'].data['INT_TIME']  
            outhdul['TF2'].data['STA_INDEX'] = hdu['TF2'].data['STA_INDEX'] 
            for j in range(NV2):
<<<<<<< HEAD
                outhdul['TF2'].data['TF2'][j] = hdu['TF2'].data['TF2'][j][idx]
                outhdul['TF2'].data['TF'][j] = hdu['TF2'].data['TF'][j][idx]
                outhdul['TF2'].data['TF2ERR'][j] = hdu['TF2'].data['TF2ERR'][j][idx]
                outhdul['TF2'].data['TFERR'][j] = hdu['TF2'].data['TFERR'][j][idx]

=======
                outhdul['TF2'].data['TF2'][j]   = hdu['TF2'].data['TF2'][j][idx]
                outhdul['TF2'].data['TF'][j]    = hdu['TF2'].data['TF'][j][idx]    
                outhdul['TF2'].data['TF2ERR'][j]= hdu['TF2'].data['TF2ERR'][j][idx]
                outhdul['TF2'].data['TFERR'][j] = hdu['TF2'].data['TFERR'][j][idx] 
        
>>>>>>> 3cbabf61
        if 'OI_FLUX' in hdu:
            # OI_FLUX
            NF = len(hdu['OI_FLUX'].data['FLUXDATA'])
            del outhdul['OI_FLUX']
            c1 = fits. Column(name='TARGET_ID', format='1I')
            c2 = fits. Column(name='TIME', format='1D',unit='s')
            c3 = fits. Column(name='MJD', format='1D',unit='day')
            c4 = fits. Column(name='INT_TIME', format='1D',unit='s')
            c5 = fits. Column(name='FLUXDATA', format='%dD'%Nwl)
            c6 = fits. Column(name='FLUXERR', format='%dD'%Nwl)
            c7 = fits. Column(name='STA_INDEX', format='1I')
            c8 = fits. Column(name='FLAG', format='%dL'%Nwl)
            oi_flux_hdu = fits.BinTableHDU.from_columns([c1, c2, c3, c4, c5, c6, c7, c8],name='OI_FLUX',nrows=NF,fill=True)
            outhdul.append(oi_flux_hdu)

            outhdul['OI_FLUX'].header['EXTNAME'] = hdu['OI_FLUX'].header['EXTNAME'] 
            outhdul['OI_FLUX'].header['EXTVER']  = hdu['OI_FLUX'].header['EXTVER']  
            outhdul['OI_FLUX'].header['OI_REVN'] = hdu['OI_FLUX'].header['OI_REVN'] 
            outhdul['OI_FLUX'].header['DATE-OBS']= hdu['OI_FLUX'].header['DATE-OBS']
            outhdul['OI_FLUX'].header['ARRNAME'] = hdu['OI_FLUX'].header['ARRNAME'] 
            outhdul['OI_FLUX'].header['INSNAME'] = hdu['OI_FLUX'].header['INSNAME'] 
            outhdul['OI_FLUX'].header['FOV']     = hdu['OI_FLUX'].header['FOV']     
            outhdul['OI_FLUX'].header['FOVTYPE'] = hdu['OI_FLUX'].header['FOVTYPE'] 
            outhdul['OI_FLUX'].header['CALSTAT'] = hdu['OI_FLUX'].header['CALSTAT'] 
            outhdul['OI_FLUX'].data['TARGET_ID'] = hdu['OI_FLUX'].data['TARGET_ID'] 
            outhdul['OI_FLUX'].data['TIME']      = hdu['OI_FLUX'].data['TIME']      
            outhdul['OI_FLUX'].data['MJD']       = hdu['OI_FLUX'].data['MJD']       
            outhdul['OI_FLUX'].data['INT_TIME']  = hdu['OI_FLUX'].data['INT_TIME']  
            outhdul['OI_FLUX'].data['STA_INDEX'] = hdu['OI_FLUX'].data['STA_INDEX'] 
            for j in range(NF):
                outhdul['OI_FLUX'].data['FLUXDATA'][j] = hdu['OI_FLUX'].data['FLUXDATA'][j][idx]
                outhdul['OI_FLUX'].data['FLUXERR'][j]  = hdu['OI_FLUX'].data['FLUXERR'][j][idx]
                outhdul['OI_FLUX'].data['FLAG'][j]     = hdu['OI_FLUX'].data['FLAG'][j][idx]
                            
    outhdul.flush()  # changes are written back to original.fits
    outhdul.close()
    hdu.close()

''''
import glob
from show_allred import show_allred,show_corr_total_flux

# basedir = '/allegro1/matisse/varga/'
basedir = '/data2/archive/data/MATISSE/'
reduced_dir = basedir + '/matisse_red5/'
targetdir = basedir +'/targets/'
targetlist_path = targetdir+'mat_target_list.txt'
target = 'HD_97048'
tpl_start = '2019-05-15T00_10_56'
'''
# target = 'HD_166191'
# tpl_start = '2019-09-19T00_39_18'
# target = 'HD_163296'
# tpl_start = '2019-05-06T08_19_51' #'2019-03-23T08_41_19' #
# target = 'RU_Lup'
# tpl_start = '2019-05-14T03_06_51'

#producing figures for the proposal (HD97048):
# band = 'L'
# target = 'HD_97048'
# tpl_start = '2019-05-15T00_10_56'
# input_fitsfiles = [targetdir + '/' + target + '/'+target+'_'+tpl_start+'_'+band+'_'+'coherent'+'_TARGET_FLUXCAL_INT_avg.fits',
# targetdir + '/' + target + '/'+target+'_'+tpl_start+'_'+band+'_'+'incoherent'+'_TARGET_FLUXCAL_INT_avg.fits']
# input_fitsfile_types = ['c','f']
# show_corr_total_flux(input_fitsfiles,input_fitsfile_types, outputdir=targetdir + '/' + target + '/', 
#     fn_pattern = '', verbose=False, save_png=True, save_eps=False,sel_wl=3.585,
#     bandwidth=0.03,file_type='',pro_catg='')

# #producing figures for the proposal (HD163296):
# band = 'L'
# target = 'HD_163296'
# tpl_start1 = '2019-03-23T08_41_19'
# tpl_start2 = '2019-05-06T08_19_51'
# input_fitsfiles = [targetdir + '/' + target + '/'+target+'_'+tpl_start1+'_'+band+'_'+'coherent'+'_TARGET_FLUXCAL_INT_avg.fits',
# targetdir + '/' + target + '/'+target+'_'+tpl_start1+'_'+band+'_'+'incoherent'+'_TARGET_FLUXCAL_INT_avg.fits',
# targetdir + '/' + target + '/'+target+'_'+tpl_start2+'_'+band+'_'+'coherent'+'_TARGET_FLUXCAL_INT_avg.fits',
# #targetdir + '/' + target + '/'+target+'_'+tpl_start2+'_'+band+'_'+'incoherent'+'_TARGET_FLUXCAL_INT_avg.fits'
# ]
# input_fitsfile_types = ['c','f','c'] #,'f']
# show_corr_total_flux(input_fitsfiles,input_fitsfile_types, outputdir=targetdir + '/' + target + '/', 
#     fn_pattern = '', verbose=False, save_png=True, save_eps=False,sel_wl=3.6,
#     bandwidth=0.4,file_type='',pro_catg='')

# band = 'N'
# target = 'HD_163296'
# tpl_start1 = '2019-03-23T08_41_19'
# tpl_start2 = '2019-05-06T08_19_51'
# input_fitsfiles = [targetdir + '/' + target + '/'+target+'_'+tpl_start1+'_'+band+'_'+'coherent'+'_TARGET_FLUXCAL_INT_avg.fits',
# targetdir + '/' + target + '/'+target+'_'+tpl_start1+'_'+band+'_'+'incoherent'+'_TARGET_FLUXCAL_INT_avg.fits',
# targetdir + '/' + target + '/'+target+'_'+tpl_start2+'_'+band+'_'+'coherent'+'_TARGET_FLUXCAL_INT_avg.fits',
# #targetdir + '/' + target + '/'+target+'_'+tpl_start2+'_'+band+'_'+'incoherent'+'_TARGET_FLUXCAL_INT_avg.fits'
# ]
# input_fitsfile_types = ['c','f','c'] #,'f']
# show_corr_total_flux(input_fitsfiles,input_fitsfile_types, outputdir=targetdir + '/' + target + '/', 
#     fn_pattern = '', verbose=False, save_png=True, save_eps=False,sel_wl=10.7,
#     bandwidth=0.4,file_type='',pro_catg='')

# band = 'L'
# target = 'HD_166191'
# tpl_start = '2019-09-19T00_39_18'
# input_fitsfiles = [targetdir + '/' + target + '/'+target+'_'+tpl_start+'_'+band+'_'+'coherent'+'_TARGET_FLUXCAL_INT_avg.fits',
# targetdir + '/' + target + '/'+target+'_'+tpl_start+'_'+band+'_'+'incoherent'+'_TARGET_FLUXCAL_INT_avg.fits']
# input_fitsfile_types = ['c','f']
# show_corr_total_flux(input_fitsfiles,input_fitsfile_types, outputdir=targetdir + '/' + target + '/', 
#     fn_pattern = '', verbose=False, save_png=True, save_eps=False,sel_wl=3.6,
#     bandwidth=0.4,file_type='',pro_catg='',annotate=True)

# band = 'N'
# target = 'HD_166191'
# tpl_start = '2019-09-19T00_39_18'
# input_fitsfiles = [targetdir + '/' + target + '/'+target+'_'+tpl_start+'_'+band+'_'+'coherent'+'_TARGET_FLUXCAL_INT_avg.fits',
# targetdir + '/' + target + '/'+target+'_'+tpl_start+'_'+band+'_'+'incoherent'+'_TARGET_FLUXCAL_INT_avg.fits']
# input_fitsfile_types = ['c','f']
# show_corr_total_flux(input_fitsfiles,input_fitsfile_types, outputdir=targetdir + '/' + target + '/', 
#     fn_pattern = '', verbose=False, save_png=True, save_eps=False,sel_wl=10.7,
#     bandwidth=0.4,file_type='',pro_catg='',annotate=True)

# #producing figures for the proposal (RU Lup):
# band = 'L'
# target = 'RU_Lup'
# tpl_start = '2019-05-14T03_06_51'
# input_fitsfiles = [targetdir + '/' + target + '/'+target+'_'+tpl_start+'_'+band+'_'+'coherent'+'_TARGET_FLUXCAL_INT_avg.fits',
# targetdir + '/' + target + '/'+target+'_'+tpl_start+'_'+band+'_'+'incoherent'+'_TARGET_FLUXCAL_INT_avg.fits',
# ]
# input_fitsfile_types = ['c','f'] 
# show_corr_total_flux(input_fitsfiles,input_fitsfile_types, outputdir=targetdir + '/' + target + '/', 
#     fn_pattern = '', verbose=False, save_png=True, save_eps=False,sel_wl=3.6,
#     bandwidth=0.3,file_type='',pro_catg='')

# band = 'N'
# target = 'RU_Lup'
# tpl_start = '2019-05-14T03_06_51'
# input_fitsfiles = [targetdir + '/' + target + '/'+target+'_'+tpl_start+'_'+band+'_'+'coherent'+'_TARGET_FLUXCAL_INT_avg.fits',
# targetdir + '/' + target + '/'+target+'_'+tpl_start+'_'+band+'_'+'incoherent'+'_TARGET_FLUXCAL_INT_avg.fits',
# ]
# input_fitsfile_types = ['c','f'] 
# show_corr_total_flux(input_fitsfiles,input_fitsfile_types, outputdir=targetdir + '/' + target + '/', 
#     fn_pattern = '', verbose=False, save_png=True, save_eps=False,sel_wl=10.7,
#     bandwidth=0.4,file_type='',pro_catg='')


# bands = ['L'] #'N
# cohs = ['coherent'] #['coherent','incoherent']
# tag = 'TARGET_CAL' #'TARGET_FLUXCAL'
# do_calc_vis_from_corrflux = False
# # input_corrflux_file = targetdir + '/' + target + '/'+target+'_'+tpl_start+'_'+'L'+'_coherent'+'_TARGET_COHVISCAL_INT_avg.fits'
# # outfile_path = targetdir + '/' + target + '/'+target+'_'+tpl_start+'_'+'L'+'_coherent'+'_TARGET_COHVISCAL_INT_avg_3um6.fits'
# # # input_corrflux_file = targetdir + '/' + target + '/'+target+'_'+tpl_start+'_'+'N'+'_coherent'+'_TARGET_COHVISCAL_INT_avg.fits'
# # # outfile_path = targetdir + '/' + target + '/'+target+'_'+tpl_start+'_'+'N'+'_coherent'+'_TARGET_COHVISCAL_INT_avg_10um7.fits'
# # input_corrflux_file = targetdir + '/' + target + '/'+target+'_'+tpl_start+'_'+'N'+'_incoherent'+'_TARGET_CAL_INT_avg.fits'
# # outfile_path = targetdir + '/' + target + '/'+target+'_'+tpl_start+'_'+'N'+'_incoherent'+'_TARGET_CAL_INT_avg_8um5.fits'
# # input_corrflux_file = targetdir + '/' + target + '/'+target+'_'+tpl_start+'_'+'L'+'_coherent'+'_TARGET_COHVISCAL_INT_avg.fits'
# # outfile_path = targetdir + '/' + target + '/'+target+'_'+tpl_start+'_'+'L'+'_coherent'+'_TARGET_COHVISCAL_INT_avg_4um0.fits'
# # oifits_restrict_wavelengths(input_corrflux_file,outfile_path,4.,0.05) # 3.6,0.05) #10.7,0.1) #8.5,0.1
# # EXTERMINATE
# for band in bands:
#     print(band)
#     for coh in cohs:
#         infile_list = glob.glob(targetdir + '/' + target + '/*'+tpl_start+'_'+band+'_'+coh+'_'+tag+'_INT_0*.fits')
#         infile_list = sorted(infile_list)
#         outfile_path = targetdir + '/' + target + '/'+target+'_'+tpl_start+'_'+band+'_'+coh+'_'+tag+'_INT_avg.fits'
#         # print(infile_list)
#         avg_oifits(infile_list,outfile_path)
#     if do_calc_vis_from_corrflux == True:
#         input_corrflux_file = targetdir + '/' + target + '/'+target+'_'+tpl_start+'_'+band+'_coherent'+'_TARGET_FLUXCAL_INT_avg.fits'
#         input_totalflux_file = targetdir + '/' + target + '/'+target+'_'+tpl_start+'_'+band+'_incoherent'+'_TARGET_FLUXCAL_INT_avg.fits'
#         outfile_path = targetdir + '/' + target + '/'+target+'_'+tpl_start+'_'+band+'_coherent'+'_TARGET_COHVISCAL_INT_avg.fits'
#         calc_vis_from_corrflux(input_corrflux_file,input_totalflux_file,outfile_path)
# inputdir = targetdir + '/' + target + '/'
# # print(inputdir)
# #show_allred(inputdir, outputdir=inputdir,fn_pattern='*'+tag+'_INT_avg', verbose=False,sel_wls=[3.2,3.535,3.585,3.6,4.0,10.7],bandwidths=[0.2,0.025,0.03,0.2,0.2,0.3])                      
# show_allred(inputdir, outputdir=inputdir+'/plots/',fn_pattern='*'+tag+'_INT_avg', verbose=False,fit_model=True,
# sel_wls=[3.53,3.58],bandwidths=[0.02,0.04])
# # sel_wls=[3.6,4.0,10.7],bandwidths=[0.2,0.2,0.3])
# if do_calc_vis_from_corrflux == True:
#     show_allred(inputdir, outputdir=inputdir+'/plots/',fn_pattern='*TARGET_COHVISCAL_INT_avg', verbose=False,sel_wls=[3.6,4.0,10.7],bandwidths=[0.2,0.2,0.3],fit_model=True)

# print('READY')<|MERGE_RESOLUTION|>--- conflicted
+++ resolved
@@ -23,26 +23,6 @@
                avg_func: Optional[str] = 'biweightmean') -> None:
     """Averages (.fits)-files.
 
-<<<<<<< HEAD
-def avg_oifits(infile_list: List[Path],
-               outfile_path: List[Path],
-               headerval: Optional[List] = [],
-               avg_cflux: Optional[bool] = False) -> None:
-    """This takes multiple (.fits)-files averages their
-    HDULISTs and creates a unified, averaged file.
-
-    Parameters
-    ----------
-    infile_list : list of pathlib.Path
-        The files to be averaged over.
-    outfile_path : list of pathlib.Path
-        The averaged output file.
-    headerval : list, optional
-    avg_clfux : bool, optional
-        If True, the function will average over all
-        the correlated flux data (this is still experimental).
-    """
-=======
     Parameters
     ----------
     infile_list : list of pathlib.Path
@@ -79,7 +59,6 @@
     if avg_func == 'nanmedian' or avg_func == 'median':
         avgfunc = np.nanmedian
         
->>>>>>> 3cbabf61
     if os.path.exists(infile_list[0]):
         copyfile(infile_list[0], outfile_path)
     else:
@@ -274,19 +253,10 @@
         # print(avg_flux)
         # print(len(flux_arr))
         if len(flux_arr) > 3:
-<<<<<<< HEAD
-            # NOTE: Combine two error sources: standard deviation over the different BCDs, and average error (calculated by the pipeline)
-            avg_fluxerr = np.sqrt(
-                np.nanstd(flux_arr, axis=0)**2.0 + np.nanmean(fluxerr_arr, axis=0)**2.0)
-        else:
-            # WARNING: It may be not the best method for error calculation
-            avg_fluxerr = np.nanmean(fluxerr_arr, axis=0)
-=======
             # combine two error sources: standard deviation over the different BCDs, and average error (calculated by the pipeline) 
             avg_fluxerr = np.sqrt(np.nanstd(flux_arr,axis=0)**2.0 + np.nanmean(fluxerr_arr,axis=0)**2.0)
         else:
             avg_fluxerr = np.nanmean(fluxerr_arr,axis=0) #WARNING: it may be not the best method for error calculation
->>>>>>> 3cbabf61
         outhdul['OI_FLUX'].data = outhdul['OI_FLUX'].data[0:1]
         outhdul['OI_FLUX'].data['FLUXDATA'] = avg_flux
         outhdul['OI_FLUX'].data['FLUXERR'] = avg_fluxerr 
@@ -302,15 +272,9 @@
     sta_index_unique_lst.append(sta_index[0])
     ucoord_unique_lst.append(ucoord[0])
     vcoord_unique_lst.append(vcoord[0])
-<<<<<<< HEAD
-    for i in range(1, len(sta_index)):
-        if not ((sta_index[i] in sta_index_unique_lst)
-                or (sta_index[i][::-1] in sta_index_unique_lst)):
-=======
     for i in range(1,len(sta_index)):
         if not ( (sta_index[i] in sta_index_unique_lst) \
         or (sta_index[i][::-1] in sta_index_unique_lst )):
->>>>>>> 3cbabf61
             sta_index_unique_lst.append(sta_index[i])
             ucoord_unique_lst.append(ucoord[i])
             vcoord_unique_lst.append(vcoord[i])
@@ -336,17 +300,6 @@
         visamperr_arr = np.array(visamperr_lst_sta)
         visphi_arr = np.array(visphi_lst_sta)
         visphierr_arr = np.array(visphierr_lst_sta)
-<<<<<<< HEAD
-        avg_visamp = np.nanmean(visamp_arr, axis=0)
-        avg_visphi = np.arctan2(np.nanmean(np.sin(visphi_arr*np.pi/180.0), axis=0),
-                                np.nanmean(np.cos(visphi_arr*np.pi/180.0), axis=0))*180.0/np.pi
-        if len(visamp_arr) > 3:
-            avg_visamperr = np.sqrt(
-                np.nanstd(visamp_arr, axis=0)**2.0 + np.nanmean(visamperr_arr, axis=0)**2.0)
-            avg_visphierr = np.sqrt(
-                np.nanstd(visphi_arr, axis=0)**2.0 + np.nanmean(visphierr_arr, axis=0)**2.0)
-            # NOTE: Combine two error sources: standard deviation over the different BCDs, and average error (calculated by the pipeline)
-=======
         #print(k)
         #print(visamp_arr)
         avg_visamp = avgfunc(visamp_arr,axis=0)
@@ -365,7 +318,6 @@
             avg_visamperr = np.sqrt(np.nanstd(visamp_arr,axis=0)**2.0 + np.nanmean(visamperr_arr,axis=0)**2.0)
             avg_visphierr = np.sqrt(np.nanstd(visphi_arr,axis=0)**2.0 + np.nanmean(visphierr_arr,axis=0)**2.0)
             # combine two error sources: standard deviation over the different BCDs, and average error (calculated by the pipeline) 
->>>>>>> 3cbabf61
         else:
             avg_visamperr = np.nanmean(visamperr_arr,axis=0) #WARNING: it may be not the best method for error calculation
             avg_visphierr = np.nanmean(visphierr_arr,axis=0)
@@ -390,15 +342,9 @@
     sta_index_unique_lst.append(sta_index[0])
     ucoord_unique_lst.append(ucoord[0])
     vcoord_unique_lst.append(vcoord[0])
-<<<<<<< HEAD
-    for i in range(1, len(sta_index)):
-        if not ((sta_index[i] in sta_index_unique_lst)
-                or (sta_index[i][::-1] in sta_index_unique_lst)):
-=======
     for i in range(1,len(sta_index)):
         if not ( (sta_index[i] in sta_index_unique_lst) \
         or (sta_index[i][::-1] in sta_index_unique_lst )):
->>>>>>> 3cbabf61
             sta_index_unique_lst.append(sta_index[i])
             ucoord_unique_lst.append(ucoord[i])
             vcoord_unique_lst.append(vcoord[i])
@@ -420,12 +366,7 @@
         avg_vis2 = avgfunc(vis2_arr,axis=0)
         if len(vis2_arr) > 3:
             # combine two error sources: standard deviation over the different BCDs, and average error (calculated by the pipeline)
-<<<<<<< HEAD
-            avg_vis2err = np.sqrt(
-                np.nanstd(vis2_arr, axis=0)**2.0 + np.nanmean(vis2err_arr, axis=0)**2.0)
-=======
             avg_vis2err = np.sqrt(np.nanstd(vis2_arr,axis=0)**2.0 + np.nanmean(vis2err_arr,axis=0)**2.0)
->>>>>>> 3cbabf61
         else:
             avg_vis2err = np.nanmean(vis2err_arr,axis=0) #WARNING: it may be not the best method for error calculation
         outhdul['OI_VIS2'].data['VIS2DATA'][k] = avg_vis2
@@ -478,20 +419,11 @@
                 t3phierr_lst_sta.append(t3phierr_lst[i])
         t3phi_arr = np.array(t3phi_lst_sta)
         t3phierr_arr = np.array(t3phierr_lst_sta)
-<<<<<<< HEAD
-        avg_t3phi = np.arctan2(np.nanmean(np.sin(t3phi_arr*np.pi/180.0), axis=0),
-                               np.nanmean(np.cos(t3phi_arr*np.pi/180.0), axis=0))*180.0/np.pi
-        if len(t3phi_arr) > 3:
-            # NOTE: Combine two error sources: standard deviation over the different BCDs, and average error (calculated by the pipeline)
-            avg_t3phierr = np.sqrt(
-                np.nanstd(t3phi_arr, axis=0)**2.0 + np.nanmean(t3phierr_arr, axis=0)**2.0)
-=======
         #avg_t3phi = np.nanmean(t3phi_arr,axis=0)
         avg_t3phi = np.arctan2(avgfunc(np.sin(t3phi_arr*np.pi/180.0),axis=0),avgfunc(np.cos(t3phi_arr*np.pi/180.0),axis=0))*180.0/np.pi
         if len(t3phi_arr) > 3:
             # combine two error sources: standard deviation over the different BCDs, and average error (calculated by the pipeline)
             avg_t3phierr = np.sqrt(np.nanstd(t3phi_arr,axis=0)**2.0 + np.nanmean(t3phierr_arr,axis=0)**2.0)
->>>>>>> 3cbabf61
         else:
             avg_t3phierr = np.nanmean(t3phierr_arr,axis=0) #WARNING: it may be not the best method for error calculation
         outhdul['OI_T3'].data['T3PHI'][k] = avg_t3phi
@@ -511,32 +443,16 @@
         inhdul.close()
 
 
-<<<<<<< HEAD
-# NOTE: oi_types_list = [ ['vis2','t3'], ['visamp'] ]
-def oifits_patchwork(infile_list: List[Path], outfile_path: Path,
-                     oi_types_list: Optional[List] = [],
-                     headerval: Optional[List] = []):
-    """This takes multiple (.fits)-files and merges certain
-    HDULISTs from them into one merged (.fits)-file.
-=======
 # oi_types_list = [ ['vis2','t3'], ['visamp'] ]
 def oifits_patchwork(
         infile_list: List[Path], outfile_path: Path,
         oi_types_list: Optional[List[List[str]]] = [['vis2', 'visamp', 'visphi', 't3', 'flux']],
         headerval: Optional[List[str]] = []) -> None:
     """
->>>>>>> 3cbabf61
 
     Parameters
     ----------
     infile_list : list of pathlib.Path
-<<<<<<< HEAD
-        The files to be merged.
-    outfile_path : list of pathlib.Path
-        The merged output file.
-    oi_types_list : list, optional
-    headerval : list, optional
-=======
         List of input files.
     outfile_path : pathlib.Path
         Output file.
@@ -544,7 +460,6 @@
         List of OI types.
     headerval : list of str
         List of header keys.
->>>>>>> 3cbabf61
     """
     if os.path.exists(infile_list[0]):
         copyfile(infile_list[0], outfile_path)
@@ -599,17 +514,6 @@
                         visphierr = inhdul2['OI_VIS'].data['VISPHIERR']
                         #match station indices
                         sta_index_visamp = outhdul['OI_VIS'].data['STA_INDEX']
-<<<<<<< HEAD
-                        sta_index_visamp = [list(item)
-                                            for item in sta_index_visamp]
-                        sta_index_visphi = inhdul2['OI_VIS'].data['STA_INDEX']
-                        sta_index_visphi = [list(item)
-                                            for item in sta_index_visphi]
-                        for k in range(len(sta_index_visamp)):
-                            for l in range(len(sta_index_visphi)):
-                                if ((sta_index_visamp[k] == sta_index_visphi[l])
-                                        or (sta_index_visamp[k][::-1] == sta_index_visphi[l])):
-=======
                         sta_index_visamp = [ list(item) for item in sta_index_visamp ]
                         sta_index_visphi = inhdul2['OI_VIS'].data['STA_INDEX']
                         sta_index_visphi = [ list(item) for item in sta_index_visphi ]
@@ -617,7 +521,6 @@
                             for l in range(len(sta_index_visphi)):
                                 if ( (sta_index_visamp[k] == sta_index_visphi[l]) \
                                     or (sta_index_visamp[k][::-1] == sta_index_visphi[l] )):
->>>>>>> 3cbabf61
                                     outhdul['OI_VIS'].data['VISPHI'][k] = inhdul2['OI_VIS'].data['VISPHI'][l]
                                     outhdul['OI_VIS'].data['VISPHIERR'][k] = inhdul2['OI_VIS'].data['VISPHIERR'][l]
             if oi_type == 'flux':
@@ -637,25 +540,8 @@
     inhdul2.close()
 
 
-<<<<<<< HEAD
-def calc_vis_from_corrflux(input_corrflux_file: List[Path],
-                           input_totalflux_file: List[Path],
-                           outfile_path: Path):
-    """Calculates the visibilities from the correlated fluxes.
-
-    Parameters
-    ----------
-    input_corrflux_file : list of pathlib.Path
-        The files containing the correlated fluxes.
-    input_totalflux_file : list of pathlib.Path
-        The files containing the total fluxes.
-    outfile_path : pathlib.Path
-        The file that will contain the visibilities.
-    """
-=======
 def calc_vis_from_corrflux(input_corrflux_file, input_totalflux_file,
                            outfile_path, propagate_fluxerr: Optional[bool] = True):
->>>>>>> 3cbabf61
     copyfile(input_corrflux_file, outfile_path)
     outhdul  = fits.open(outfile_path, mode='update')
 
@@ -686,15 +572,10 @@
     for k in range(len(outhdul['OI_VIS'].data['VISAMP'])):
         # collect and average matching vis2 data
         vis = (corrflux[k]/flux)
-<<<<<<< HEAD
-        viserr = vis * \
-            np.sqrt((corrfluxerr[k]/corrflux[k])**2 + (fluxerr/flux)**2)
-=======
         if propagate_fluxerr:
             viserr = vis*np.sqrt((corrfluxerr[k]/corrflux[k])**2 + (fluxerr/flux)**2)
         else:
             viserr = corrfluxerr[k]/flux[k] #WARNING: this is not how errors should be calculated
->>>>>>> 3cbabf61
         vis2 = vis**2.0
         vis2err = 2.0*vis*viserr
         # print(viserr,vis2err)
@@ -709,15 +590,6 @@
     inhdul_tot.close()
 
 
-<<<<<<< HEAD
-def oifits_restrict_wavelengths(infile_path: Path, outfile_path: Path,
-                                sel_wl: Optional[float] = 3.,
-                                bandwidth: Optional[float] = 1000.,
-                                wl_range: Optional[List] = [],
-                                do_flag: Optional[bool] = False):
-    """Restrictes the wavelength range of an input (.fits)-file
-    and writes the restricted (.fits)-file to the output path.
-=======
 def oifits_restrict_wavelengths(
         infile_path: Path, outfile_path: Path,
         sel_wl: Optional[float] = 3.0,
@@ -725,28 +597,10 @@
         wl_range: Optional[List[float]] = [],
         do_flag: Optional[bool] = False) -> None:
     """Restricts the wavelengths of an OIFITS file.
->>>>>>> 3cbabf61
 
     Parameters
     ----------
     infile_path : pathlib.Path
-<<<<<<< HEAD
-        The file to be restricted in wavelength.
-    outfile_path : pathlib.Path
-        The file to which the restricted wavelenght information is
-        to be written to.
-    sel_wl : float, optional
-        The central wavelength around which the file is restricted.
-    bandwidth : float, optional
-        The bandwidth around the central wavelength to which the file
-        is restricted.
-    wl_range : list, optional
-        Specifies a wavelength range to restric the file to.
-        If this is specified then it will take precendent over
-        the "sel_wl" and the "bandwidth".
-    do_flag : bool, optional
-        If toggled, all flagged wavelength values will be excluded.
-=======
         Input file.
     outfile_path : pathlib.Path
         Output file.
@@ -758,7 +612,6 @@
         The wavelength range.
     do_flag : bool, optional
         If True, flag the wavelengths we do not want to use.
->>>>>>> 3cbabf61
     """
     copyfile(infile_path, outfile_path)
     outhdul  = fits.open(outfile_path, mode='update')
@@ -775,14 +628,9 @@
     if wl_range:
         idx = np.logical_and(wl*1e6 > (wl_range[0]),wl*1e6 <= wl_range[1])
     else:
-<<<<<<< HEAD
-        idx = np.logical_or(wl*1e6 < (sel_wl-bandwidth/2.0),
-                            wl*1e6 >= (sel_wl+bandwidth/2.0))
-=======
         idx = np.logical_or(wl*1e6 < (sel_wl-bandwidth/2.0),wl*1e6 >= (sel_wl+bandwidth/2.0))
     # wl_new = wl[idx]
     # band_new = band[idx]
->>>>>>> 3cbabf61
 
     if do_flag:
         # NOTE: Flag the wavelengths we do not want to use
@@ -992,19 +840,11 @@
             outhdul['TF2'].data['INT_TIME']  = hdu['TF2'].data['INT_TIME']  
             outhdul['TF2'].data['STA_INDEX'] = hdu['TF2'].data['STA_INDEX'] 
             for j in range(NV2):
-<<<<<<< HEAD
-                outhdul['TF2'].data['TF2'][j] = hdu['TF2'].data['TF2'][j][idx]
-                outhdul['TF2'].data['TF'][j] = hdu['TF2'].data['TF'][j][idx]
-                outhdul['TF2'].data['TF2ERR'][j] = hdu['TF2'].data['TF2ERR'][j][idx]
-                outhdul['TF2'].data['TFERR'][j] = hdu['TF2'].data['TFERR'][j][idx]
-
-=======
                 outhdul['TF2'].data['TF2'][j]   = hdu['TF2'].data['TF2'][j][idx]
                 outhdul['TF2'].data['TF'][j]    = hdu['TF2'].data['TF'][j][idx]    
                 outhdul['TF2'].data['TF2ERR'][j]= hdu['TF2'].data['TF2ERR'][j][idx]
                 outhdul['TF2'].data['TFERR'][j] = hdu['TF2'].data['TFERR'][j][idx] 
         
->>>>>>> 3cbabf61
         if 'OI_FLUX' in hdu:
             # OI_FLUX
             NF = len(hdu['OI_FLUX'].data['FLUXDATA'])
